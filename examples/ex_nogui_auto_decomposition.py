--- conflicted
+++ resolved
@@ -55,11 +55,7 @@
             spectrum0.plot(ax=ax0)
 
             # Fitted spectra
-<<<<<<< HEAD
-            ax1.set_title('Flattened + Attractors + Fitted')
-=======
             ax1.set_title('Flattened + Fitted')
->>>>>>> cc3422b6
             spectrum.preprocess()
             spectrum.plot(ax=ax1)
             ax1.legend()
