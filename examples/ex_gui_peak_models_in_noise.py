"""
Example illustrating the application of a 'Fitspy' model whose peak models for
the 2nd spectrum cover areas entirely defined by noise (peaks: 1, 11, 13, 14, 15)
"""

import sys
from pathlib import Path
from PySide6.QtWidgets import QApplication
import tkinter as tk

from fitspy.apps.pyside.main import Appli
from fitspy.apps.tkinter.gui import Appli as Appli_tk

DATA = Path(__file__).parent / "data"


def ex_gui_peak_models_in_noise(dirname_res=None, gui='pyside'):
    """ Example of spectra automatic decomposition through the appli """
    assert gui in ['pyside', 'tkinter']

    if gui == 'pyside':
        qapp = QApplication([])
        qapp.setStyle("Fusion")
        appli = Appli()
    else:
        root = tk.Tk()
        appli = Appli_tk(root)

    # specify the dirname and the files to work with
    dirname = DATA / 'spectra_3'
    fnames = list(dirname.glob('*.txt'))
    appli.add_items(fnames=fnames)
<<<<<<< HEAD
    appli.load_model(fname_json=fname_json)
=======

    # load model and apply it to ALL SPECTRA
    appli.load_model(fname_json=dirname / 'model.json')
>>>>>>> cc3422b6
    appli.apply_model_to_all()

    # save and destroy for pytest
    if dirname_res is not None:
        appli.save_results(dirname_res=dirname_res)
        if gui == 'pyside':
            qapp.quit()
        else:
            root.destroy()
        return

    if gui == 'pyside':
        appli.view.show()
        sys.exit(qapp.exec())
    else:
        root.mainloop()


if __name__ == "__main__":
    ex_gui_peak_models_in_noise(gui='pyside')
    # ex_gui_peak_models_in_noise(gui='tkinter')<|MERGE_RESOLUTION|>--- conflicted
+++ resolved
@@ -30,13 +30,9 @@
     dirname = DATA / 'spectra_3'
     fnames = list(dirname.glob('*.txt'))
     appli.add_items(fnames=fnames)
-<<<<<<< HEAD
-    appli.load_model(fname_json=fname_json)
-=======
 
     # load model and apply it to ALL SPECTRA
     appli.load_model(fname_json=dirname / 'model.json')
->>>>>>> cc3422b6
     appli.apply_model_to_all()
 
     # save and destroy for pytest
