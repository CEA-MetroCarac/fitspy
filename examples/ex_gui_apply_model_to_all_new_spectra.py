"""
Example of 2D maps loading
"""
import sys
from pathlib import Path
from PySide6.QtWidgets import QApplication
import tkinter as tk

from fitspy.apps.pyside.main import Appli
from fitspy.apps.tkinter.gui import Appli as Appli_tk

DATA = Path(__file__).parent / "data"


def gui_apply_model_to_all(dirname_res=None, gui='pyside'):
    """ Example of 2D maps loading """
    assert gui in ['pyside', 'tkinter']

    if gui == 'pyside':
        qapp = QApplication([])
        qapp.setStyle("Fusion")
        appli = Appli()
    else:
        root = tk.Tk()
        appli = Appli_tk(root)

    # specify the dirname and the files to work with
    dirname = DATA / 'spectra_2'
    fnames = list(dirname.glob('*.txt'))
    appli.add_items(fnames=fnames)

    # load model and apply it to ALL SPECTRA
<<<<<<< HEAD
    fname_json = os.path.join(dirname, 'model.json')
    appli.load_model(fname_json=fname_json)
    appli.apply_model_to_all()
=======
    appli.load_model(fname_json=dirname / 'model.json')
    appli.apply_model()
>>>>>>> cc3422b6

    # # save results and figures
    # appli.save_results(dirname_res='results')
    # appli.save_figures(dirname_fig='results')

    # save and destroy for pytest
    if dirname_res is not None:
        appli.save_results(dirname_res=dirname_res)
        if gui == 'pyside':
            qapp.quit()
        else:
            root.destroy()
        return

    if gui == 'pyside':
        appli.view.show()
        sys.exit(qapp.exec())
    else:
        root.mainloop()


if __name__ == "__main__":
    gui_apply_model_to_all(gui='pyside')
    # gui_apply_model_to_all(gui='tkinter')<|MERGE_RESOLUTION|>--- conflicted
+++ resolved
@@ -30,14 +30,8 @@
     appli.add_items(fnames=fnames)
 
     # load model and apply it to ALL SPECTRA
-<<<<<<< HEAD
-    fname_json = os.path.join(dirname, 'model.json')
-    appli.load_model(fname_json=fname_json)
-    appli.apply_model_to_all()
-=======
     appli.load_model(fname_json=dirname / 'model.json')
     appli.apply_model()
->>>>>>> cc3422b6
 
     # # save results and figures
     # appli.save_results(dirname_res='results')
