--- conflicted
+++ resolved
@@ -27,7 +27,6 @@
         self.init_click_timer()
         self.setup_connections()
 
-<<<<<<< HEAD
     def init_click_timer(self):
         def reset_click_counter():
             self.consecutive_clicks = 0
@@ -40,8 +39,6 @@
         self.click_timer.setSingleShot(True)
         self.click_timer.timeout.connect(reset_click_counter)
     
-=======
->>>>>>> 38250cc1
     def setup_connections(self):
         self.toolbar.copy_btn.clicked.connect(self.spectra_plot.copy_figure)
         self.spectra_plot.showToast.connect(self.showToast)
@@ -140,13 +137,9 @@
             if self.consecutive_clicks > self.click_threshold:
                 self.showToast.emit("INFO", "Pan/Zoom Mode", "If you want to add baseline or peak points, disable pan/zoom mode.")
             return
-<<<<<<< HEAD
         else:
             self.consecutive_clicks = 0
         
-=======
-
->>>>>>> 38250cc1
         # if event.button not in [1, 3]:
         #     return  # Ignore middle mouse button
         action = 'add' if event.button == 1 else 'del'
