from PySide6.QtCore import Qt
from PySide6.QtWidgets import (
    QSizePolicy,
    QGroupBox,
    QPushButton,
    QWidget,
    QVBoxLayout,
    QHBoxLayout,
    QCheckBox,
    QComboBox,
    QLabel,
    QSpacerItem,
    QApplication,
)

<<<<<<< HEAD
from fitspy import FIT_METHODS, DEFAULTS
=======
from fitspy import FIT_METHODS
>>>>>>> 23862e52
from .custom_spinbox import SpinBox, DoubleSpinBox

class SolverSettings(QGroupBox):
    def __init__(self):
        super().__init__()
        self.initUI()

    def initUI(self):
        self.setTitle("Fit Solver Settings:")
        self.setStyleSheet("QGroupBox { font-weight: bold; }")

        vbox = QVBoxLayout()

        self.fit_negative = QCheckBox("Fit negative values:")
        self.fit_negative.setChecked(DEFAULTS["fit_params"]["fit_negative"])

        self.fit_outliers = QCheckBox("Fit outliers:")
        self.fit_outliers.setChecked(DEFAULTS["fit_params"]["fit_outliers"])

        self.coef_noise_label = QLabel("Coefficient noise:")
<<<<<<< HEAD
        self.coef_noise = DoubleSpinBox()
        self.coef_noise.setValue(DEFAULTS["fit_params"]["coef_noise"])

        self.max_ite_label = QLabel("Maximum iterations:")
        self.max_ite = SpinBox()
        self.max_ite.setValue(DEFAULTS["fit_params"]["max_ite"])

        self.method_label = QLabel("Fit method:")
        self.method = QComboBox()
        self.method.addItems(FIT_METHODS.keys())
        self.method.setCurrentText(DEFAULTS["fit_params"]["method"])

        self.xtol_label = QLabel("x-tolerance:")
        self.xtol = DoubleSpinBox()
        self.xtol.setDecimals(6)
        self.xtol.setValue(DEFAULTS["fit_params"]["xtol"])
=======
        self.coef_noise_input = DoubleSpinBox()
        self.max_ite_label = QLabel("Maximum iterations:")
        self.max_ite_input = SpinBox()
        self.fit_method_label = QLabel("Fit method:")
        self.fit_method_combo = QComboBox()
        self.fit_method_combo.addItems(FIT_METHODS.keys())
        self.xtol_label = QLabel("xtol:")
        self.xtol_input = DoubleSpinBox()
        self.xtol_input.setDecimals(6)
>>>>>>> 23862e52

        vbox.addWidget(self.fit_negative)
        vbox.addWidget(self.fit_outliers)

        hbox0 = QHBoxLayout()
        hbox0.addWidget(self.coef_noise_label)
<<<<<<< HEAD
        hbox0.addWidget(self.coef_noise)
=======
        hbox0.addWidget(self.coef_noise_input)
>>>>>>> 23862e52
        spacer = QSpacerItem(20, 0, QSizePolicy.Minimum, QSizePolicy.Minimum)
        hbox0.addItem(spacer)
        vbox.addLayout(hbox0)

        hbox1 = QHBoxLayout()
        hbox1.addWidget(self.max_ite_label)
<<<<<<< HEAD
        hbox1.addWidget(self.max_ite)
=======
        hbox1.addWidget(self.max_ite_input)
>>>>>>> 23862e52
        hbox1.addItem(spacer)
        vbox.addLayout(hbox1)

        hbox2 = QHBoxLayout()
<<<<<<< HEAD
        hbox2.addWidget(self.method_label)
        hbox2.addWidget(self.method)
=======
        hbox2.addWidget(self.fit_method_label)
        hbox2.addWidget(self.fit_method_combo)
>>>>>>> 23862e52
        hbox2.addItem(spacer)
        vbox.addLayout(hbox2)

        hbox3 = QHBoxLayout()
        hbox3.addWidget(self.xtol_label)
<<<<<<< HEAD
        hbox3.addWidget(self.xtol)
=======
        hbox3.addWidget(self.xtol_input)
>>>>>>> 23862e52
        hbox3.addItem(spacer)
        vbox.addLayout(hbox3)

        vbox.addItem(QSpacerItem(0, 20, QSizePolicy.Minimum, QSizePolicy.Expanding))

        self.setLayout(vbox)

<<<<<<< HEAD
=======
    def update_model(self, model):
        fit_params = model.get('fit_params', {})
    
        # Find the key in FIT_METHODS that matches the value of fit_params["method"]
        method_value = fit_params.get('method')
        method_key = next((key for key, value in FIT_METHODS.items() if value == method_value), None)
        if method_key is not None:
            self.fit_method_combo.setCurrentText(method_key)

        self.fit_negative_checkbox.setChecked(fit_params.get('fit_negative', False))
        self.fit_outliers_checkbox.setChecked(fit_params.get('fit_outliers', False))
        self.max_ite_input.setValue(fit_params.get('max_ite', 0))
        self.coef_noise_input.setValue(fit_params.get('coef_noise', 0.0))
        self.xtol_input.setValue(fit_params.get('xtol', 0.0))

>>>>>>> 23862e52
class OtherSettings(QGroupBox):
    def __init__(self):
        super().__init__()
        self.initUI()

    def initUI(self):
        self.setTitle("Other settings:")
        self.setStyleSheet("QGroupBox { font-weight: bold; }")

        vbox = QVBoxLayout()
        vbox.setAlignment(Qt.AlignTop)

        hbox = QHBoxLayout()

        self.coef_label = QLabel("Coef:")
        hbox.addWidget(self.coef_label)

        self.outliers_coef = DoubleSpinBox()
        self.outliers_coef.setRange(0.0, 100.0)
        self.outliers_coef.setSingleStep(0.1)
        hbox.addWidget(self.outliers_coef)

        self.outliers_removal = QPushButton("Outliers removal")
        self.outliers_removal.setSizePolicy(QSizePolicy.Fixed, QSizePolicy.Fixed)
        hbox.addWidget(self.outliers_removal)

        hbox_2 = QHBoxLayout()
        self.save_only_path = QCheckBox("Save spectrum file path only", toolTip="If unchecked, saves the spectrum data")
        hbox_2.addWidget(self.save_only_path)

        vbox.addLayout(hbox)
        vbox.addLayout(hbox_2)
        self.setLayout(vbox)

class MoreSettings(QWidget):
    def __init__(self):
        super().__init__()
        self.initUI()

    def initUI(self):
        hbox = QHBoxLayout()
        hbox.setContentsMargins(10, 10, 10, 10)

<<<<<<< HEAD
        self.fit_settings = FitSettings()
        self.other_settings = OtherSettings()
        hbox.addWidget(self.fit_settings)
=======
        self.solver_settings = SolverSettings()
        self.other_settings = OtherSettings()
        hbox.addWidget(self.solver_settings)
>>>>>>> 23862e52
        hbox.addWidget(self.other_settings)

        self.setLayout(hbox)


if __name__ == "__main__":
    import sys

    app = QApplication(sys.argv)

    main_widget = QWidget()
    main_layout = QVBoxLayout(main_widget)

    more_settings = MoreSettings()
    main_layout.addWidget(more_settings)

    main_widget.setLayout(main_layout)
    main_widget.show()

    sys.exit(app.exec())<|MERGE_RESOLUTION|>--- conflicted
+++ resolved
@@ -13,11 +13,7 @@
     QApplication,
 )
 
-<<<<<<< HEAD
 from fitspy import FIT_METHODS, DEFAULTS
-=======
-from fitspy import FIT_METHODS
->>>>>>> 23862e52
 from .custom_spinbox import SpinBox, DoubleSpinBox
 
 class SolverSettings(QGroupBox):
@@ -38,7 +34,6 @@
         self.fit_outliers.setChecked(DEFAULTS["fit_params"]["fit_outliers"])
 
         self.coef_noise_label = QLabel("Coefficient noise:")
-<<<<<<< HEAD
         self.coef_noise = DoubleSpinBox()
         self.coef_noise.setValue(DEFAULTS["fit_params"]["coef_noise"])
 
@@ -55,60 +50,32 @@
         self.xtol = DoubleSpinBox()
         self.xtol.setDecimals(6)
         self.xtol.setValue(DEFAULTS["fit_params"]["xtol"])
-=======
-        self.coef_noise_input = DoubleSpinBox()
-        self.max_ite_label = QLabel("Maximum iterations:")
-        self.max_ite_input = SpinBox()
-        self.fit_method_label = QLabel("Fit method:")
-        self.fit_method_combo = QComboBox()
-        self.fit_method_combo.addItems(FIT_METHODS.keys())
-        self.xtol_label = QLabel("xtol:")
-        self.xtol_input = DoubleSpinBox()
-        self.xtol_input.setDecimals(6)
->>>>>>> 23862e52
 
         vbox.addWidget(self.fit_negative)
         vbox.addWidget(self.fit_outliers)
 
         hbox0 = QHBoxLayout()
         hbox0.addWidget(self.coef_noise_label)
-<<<<<<< HEAD
         hbox0.addWidget(self.coef_noise)
-=======
-        hbox0.addWidget(self.coef_noise_input)
->>>>>>> 23862e52
         spacer = QSpacerItem(20, 0, QSizePolicy.Minimum, QSizePolicy.Minimum)
         hbox0.addItem(spacer)
         vbox.addLayout(hbox0)
 
         hbox1 = QHBoxLayout()
         hbox1.addWidget(self.max_ite_label)
-<<<<<<< HEAD
         hbox1.addWidget(self.max_ite)
-=======
-        hbox1.addWidget(self.max_ite_input)
->>>>>>> 23862e52
         hbox1.addItem(spacer)
         vbox.addLayout(hbox1)
 
         hbox2 = QHBoxLayout()
-<<<<<<< HEAD
         hbox2.addWidget(self.method_label)
         hbox2.addWidget(self.method)
-=======
-        hbox2.addWidget(self.fit_method_label)
-        hbox2.addWidget(self.fit_method_combo)
->>>>>>> 23862e52
         hbox2.addItem(spacer)
         vbox.addLayout(hbox2)
 
         hbox3 = QHBoxLayout()
         hbox3.addWidget(self.xtol_label)
-<<<<<<< HEAD
         hbox3.addWidget(self.xtol)
-=======
-        hbox3.addWidget(self.xtol_input)
->>>>>>> 23862e52
         hbox3.addItem(spacer)
         vbox.addLayout(hbox3)
 
@@ -116,24 +83,6 @@
 
         self.setLayout(vbox)
 
-<<<<<<< HEAD
-=======
-    def update_model(self, model):
-        fit_params = model.get('fit_params', {})
-    
-        # Find the key in FIT_METHODS that matches the value of fit_params["method"]
-        method_value = fit_params.get('method')
-        method_key = next((key for key, value in FIT_METHODS.items() if value == method_value), None)
-        if method_key is not None:
-            self.fit_method_combo.setCurrentText(method_key)
-
-        self.fit_negative_checkbox.setChecked(fit_params.get('fit_negative', False))
-        self.fit_outliers_checkbox.setChecked(fit_params.get('fit_outliers', False))
-        self.max_ite_input.setValue(fit_params.get('max_ite', 0))
-        self.coef_noise_input.setValue(fit_params.get('coef_noise', 0.0))
-        self.xtol_input.setValue(fit_params.get('xtol', 0.0))
-
->>>>>>> 23862e52
 class OtherSettings(QGroupBox):
     def __init__(self):
         super().__init__()
@@ -177,15 +126,9 @@
         hbox = QHBoxLayout()
         hbox.setContentsMargins(10, 10, 10, 10)
 
-<<<<<<< HEAD
-        self.fit_settings = FitSettings()
-        self.other_settings = OtherSettings()
-        hbox.addWidget(self.fit_settings)
-=======
         self.solver_settings = SolverSettings()
         self.other_settings = OtherSettings()
         hbox.addWidget(self.solver_settings)
->>>>>>> 23862e52
         hbox.addWidget(self.other_settings)
 
         self.setLayout(hbox)
