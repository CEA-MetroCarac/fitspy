from pathlib import Path
from PySide6.QtCore import Qt
from PySide6.QtGui import QIcon
from PySide6.QtCore import QSize
<<<<<<< HEAD
from PySide6.QtWidgets import QRadioButton, QSlider, QVBoxLayout, QHBoxLayout, QScrollArea, QPushButton, QCheckBox, QLabel, QWidget, QComboBox, QSpacerItem, QSizePolicy
=======
from PySide6.QtWidgets import QRadioButton, QSlider, QVBoxLayout, \
    QHBoxLayout, QScrollArea, QPushButton, QCheckBox, QLabel, \
    QWidget, QComboBox, QSpacerItem, QSizePolicy, QButtonGroup
>>>>>>> 23862e52

from superqt import QCollapsible
from fitspy import PEAK_MODELS, BKG_MODELS
from .custom_spinbox import SpinBox, DoubleSpinBox
from .peaks_table import PeaksTable
from .baseline_table import BaselineTable

project_root = Path(__file__).resolve().parent.parent.parent.parent
icons = project_root / 'resources' / 'iconpack'


class SpectralRange(QCollapsible):
    def __init__(self, parent=None):
        super().__init__("Spectral range", parent)
        self.initUI()

    def initUI(self):
        content_widget = QWidget()

        h_layout = QHBoxLayout(content_widget)
        h_layout.setSpacing(5)
        h_layout.setContentsMargins(0, 0, 0, 0)

        label = QLabel("X min/max:")

        self.range_min = DoubleSpinBox()
        self.range_min.setDecimals(2)

        self.range_max = DoubleSpinBox()
        self.range_max.setDecimals(2)

        self.apply = QPushButton("Apply")

        slash_label = QLabel("/")
        slash_label.setSizePolicy(QSizePolicy.Fixed, QSizePolicy.Fixed)
        slash_label.setAlignment(Qt.AlignCenter)

        h_layout.addWidget(label)
        h_layout.addWidget(self.range_min)
        h_layout.addWidget(slash_label)
        h_layout.addWidget(self.range_max)
        h_layout.addWidget(self.apply)
        self.setContent(content_widget)
        self.expand(animate=False)
<<<<<<< HEAD
=======

>>>>>>> 23862e52

class Baseline(QCollapsible):
    def __init__(self, parent=None):
        super().__init__("Baseline", parent)
        self.initUI()

    def initUI(self):
        content_widget = QWidget()
        vbox_layout = QVBoxLayout(content_widget)
        vbox_layout.setContentsMargins(0, 0, 0, 0)
        vbox_layout.setSpacing(2)
        content_widget.setLayout(vbox_layout)
<<<<<<< HEAD
=======

        spacer = QSpacerItem(40, 20, QSizePolicy.Expanding, QSizePolicy.Minimum)
>>>>>>> 23862e52

        self.HLayout1 = QHBoxLayout()
        self.HLayout1.setSpacing(5)
        self.HLayout1.setContentsMargins(0, 0, 0, 0)

        self.semi_auto = QRadioButton("Semi-Auto :")
        self.slider = QSlider(Qt.Horizontal)
        self.slider.setRange(0, 10)
        # self.slider.setValue(5)
        self.import_button = QPushButton("Import")

        self.HLayout1.addWidget(self.semi_auto)
        self.HLayout1.addWidget(self.slider)
        self.HLayout1.addWidget(self.import_button)

        self.HLayout2 = QHBoxLayout()
        self.HLayout2.setSpacing(5)
        self.HLayout2.setContentsMargins(0, 0, 0, 0)

        self.linear = QRadioButton("Linear")
        self.polynomial = QRadioButton("Polynomial")
<<<<<<< HEAD
        spacer = QSpacerItem(40, 20, QSizePolicy.Expanding, QSizePolicy.Minimum)
        self.label_order = QLabel("Order:")
        self.order = SpinBox()

        self.HLayout2.addWidget(self.linear)
        self.HLayout2.addItem(spacer)
        self.HLayout2.addWidget(self.polynomial)
        self.HLayout2.addItem(spacer)
        self.HLayout2.addWidget(self.label_order)
        self.HLayout2.addWidget(self.order)
=======
        self.label_order = QLabel("Order:")
        self.order = SpinBox()

        self.HLayout2.addWidget(self.linear)
        self.HLayout2.addItem(spacer)
        self.HLayout2.addWidget(self.polynomial)
        self.HLayout2.addItem(spacer)
        self.HLayout2.addWidget(self.label_order)
        self.HLayout2.addWidget(self.order)

        self.button_group = QButtonGroup(self)
        self.button_group.addButton(self.semi_auto)
        self.button_group.addButton(self.linear)
        self.button_group.addButton(self.polynomial)
>>>>>>> 23862e52

        self.HLayout3 = QHBoxLayout()
        self.HLayout3.setSpacing(5)
        self.HLayout3.setContentsMargins(0, 0, 0, 0)

        self.attached = QCheckBox("Attached")
        self.label_sigma = QLabel("Sigma (smoothing):")
        self.sigma = SpinBox()

        self.HLayout3.addWidget(self.attached)
        self.HLayout3.addItem(spacer)
        self.HLayout3.addWidget(self.label_sigma)
        self.HLayout3.addWidget(self.sigma)

        vbox_layout.addLayout(self.HLayout1)
        vbox_layout.addLayout(self.HLayout2)
        vbox_layout.addLayout(self.HLayout3)

        self.apply = QPushButton("Apply")
        vbox_layout.addWidget(self.apply)

        self.setContent(content_widget)
        self.expand(animate=False)

class Normalization(QCollapsible):
    def __init__(self, parent=None):
        super().__init__("Normalization", parent)
        self.initUI()

    def initUI(self):
        content_widget = QWidget()
        h_layout = QHBoxLayout(content_widget)
        h_layout.setContentsMargins(0, 0, 0, 0)

        self.range_min = DoubleSpinBox()
        self.range_min.setDecimals(2)

        self.range_max = DoubleSpinBox()
        self.range_max.setDecimals(2)

        self.normalize = QCheckBox("Normalize")

        slash_label = QLabel("/")
        slash_label.setSizePolicy(QSizePolicy.Fixed, QSizePolicy.Fixed)
        slash_label.setAlignment(Qt.AlignCenter)

        h_layout.addWidget(QLabel("X min/max:"))
        h_layout.addWidget(self.range_min)
        h_layout.addWidget(slash_label)
        h_layout.addWidget(self.range_max)
        h_layout.addWidget(self.normalize)
<<<<<<< HEAD

        self.setContent(content_widget)
        self.expand(animate=False)

class Fitting(QCollapsible):
    def __init__(self, parent=None):
        super().__init__("Fitting", parent)
        self.initUI()

    def initUI(self):
        content_widget = QWidget()
        vbox_layout = QVBoxLayout(content_widget)
        vbox_layout.setContentsMargins(0, 0, 0, 0)
        vbox_layout.setSpacing(2)
=======
>>>>>>> 23862e52

        self.setContent(content_widget)
        self.expand(animate=False)

class Fitting(QCollapsible):
    def __init__(self, parent=None):
        super().__init__("Fitting", parent)
        self.initUI()

    def initUI(self):
        content_widget = QWidget()
        vbox_layout = QVBoxLayout(content_widget)
        vbox_layout.setContentsMargins(0, 0, 0, 0)
        vbox_layout.setSpacing(2)

        self.peak_model = self.create_section(vbox_layout,
                                              "Peak model:",
                                              PEAK_MODELS.keys())
        self.background_model = self.create_section(vbox_layout,
                                                    "Background model:",
                                                    BKG_MODELS.keys())

        self.setContent(content_widget)
        self.expand(animate=False)

        self.setContent(content_widget)
        self.expand(animate=False)

    def create_section(self, layout, label_text, items=[]):
        label = QLabel(label_text)
        spacer = QSpacerItem(40, 20, QSizePolicy.Expanding, QSizePolicy.Minimum)
        combo_box = QComboBox()
        combo_box.addItems(items)
        load_button = QPushButton("Load")

        h_layout = QHBoxLayout()
        h_layout.setSpacing(5)
        h_layout.setStretch(2, 65)
        h_layout.setContentsMargins(0, 0, 0, 0)
        h_layout.addWidget(label)
        h_layout.addItem(spacer)
        h_layout.addWidget(combo_box)
        h_layout.addWidget(load_button)

        layout.addLayout(h_layout)

        return combo_box


class ModelSettings(QWidget):
    def __init__(self, parent=None):
        super().__init__(parent)
        self.initUI()

    def initUI(self):
        self.setObjectName("fit_model_editor")
        self.setEnabled(True)
        self.setFixedWidth(346)

        # Create a scroll area
        scroll_area = QScrollArea(self)
        scroll_area.setWidgetResizable(True)

        # Create a container widget for the main layout
        container = QWidget()
        main_layout = QVBoxLayout(container)
        main_layout.setContentsMargins(0, 0, 0, 0)
        main_layout.setSpacing(0)

        # Add the widgets to the main layout
        self.spectral_range = SpectralRange(self)
        self.baseline = Baseline(self)
        self.normalization = Normalization(self)
        self.fitting = Fitting(self)
        main_layout.addWidget(self.spectral_range)
        main_layout.addWidget(self.baseline)
        main_layout.addWidget(self.normalization)
        main_layout.addWidget(self.fitting)

        HLayout = QHBoxLayout()
        HLayout.setSpacing(0)
        HLayout.setContentsMargins(0, 0, 0, 0)

        self.save_button = QPushButton(
            text="Save Model",
            icon=QIcon(str(icons / "save.png")),
            toolTip="Save the fit model as a JSON file",
        )
<<<<<<< HEAD
        save_button.setIconSize(QSize(20, 20))
        self.fit_button = QPushButton("Fit")

        HLayout.addWidget(save_button)
=======
        self.save_button.setIconSize(QSize(20, 20))

        self.fit_button = QPushButton("Fit")

        HLayout.addWidget(self.save_button)
>>>>>>> 23862e52
        HLayout.addWidget(self.fit_button)

        main_layout.addLayout(HLayout)

        scroll_area.setWidget(container)

        outer_layout = QVBoxLayout(self)
        outer_layout.setContentsMargins(0, 0, 0, 0)
        outer_layout.setSpacing(0)
        outer_layout.addWidget(scroll_area)


class ModelSelector(QWidget):
    def __init__(self, parent=None):
        super().__init__(parent)
        self.initUI()

    def initUI(self):
        h_layout = QHBoxLayout(self)
        h_layout.setSpacing(5)
        h_layout.setContentsMargins(2, 2, 2, 2)

        label = QLabel("Select a model:")

        self.combo_box = QComboBox()
        self.combo_box.setPlaceholderText("Select a model for fitting")

<<<<<<< HEAD
        apply = QPushButton("Apply Model")
=======
        self.apply = QPushButton("Apply Model")
>>>>>>> 23862e52

        self.load_button = QPushButton("Load Model")

        h_layout.addWidget(label)
<<<<<<< HEAD
        h_layout.addWidget(combo_box)
        h_layout.addWidget(apply)
        h_layout.addWidget(load_button)
=======
        h_layout.addWidget(self.combo_box)
        h_layout.addWidget(self.apply)
        h_layout.addWidget(self.load_button)
>>>>>>> 23862e52

        h_layout.setStretch(1, 1)

        self.setLayout(h_layout)


class ModelBuilder(QWidget):
    def __init__(self):
        super().__init__()
        self.initUI()

    def initUI(self):
        self.model_settings = ModelSettings(self)
        self.peaks_table = PeaksTable(self)
        self.bounds_chbox = QCheckBox("Bounds")
        self.expr_chbox = QCheckBox("Expressions")
        self.bounds_chbox.setSizePolicy(QSizePolicy.Fixed, QSizePolicy.Fixed)
        self.expr_chbox.setSizePolicy(QSizePolicy.Fixed, QSizePolicy.Fixed)
        self.model_selector = ModelSelector(self)
        self.baseline_table = BaselineTable(self)
        self.baseline_table.setMaximumWidth(150)

        vbox_layout = QVBoxLayout()
        vbox_layout.setContentsMargins(0, 0, 0, 0)
        vbox_layout.setSpacing(0)
        vbox_layout.addWidget(self.peaks_table)
        vbox_layout.setStretch(0, 1)

        hbox_layout = QHBoxLayout()
        hbox_layout.setSpacing(0)
        hbox_layout.addWidget(self.bounds_chbox)
        hbox_layout.addWidget(self.expr_chbox)
        hbox_layout.addWidget(self.model_selector)

        vbox_layout.addLayout(hbox_layout)

        layout = QHBoxLayout(self)
        layout.addWidget(self.model_settings)
        layout.addLayout(vbox_layout)
        layout.addWidget(self.baseline_table)

    def update_model(self, model):
        # Spectral range
        self.model_settings.spectral_range.range_min.setValue(model.get('range_min', 0))
        self.model_settings.spectral_range.range_max.setValue(model.get('range_max', 0))

        # Baseline
<<<<<<< HEAD
        baseline = model.get('baseline', {})
        self.model_settings.baseline.semi_auto.setAutoExclusive(False)
        self.model_settings.baseline.linear.setAutoExclusive(False)
        self.model_settings.baseline.polynomial.setAutoExclusive(False)
        self.model_settings.baseline.semi_auto.setChecked(baseline.get('mode', None) == "Semi-Auto")
        self.model_settings.baseline.linear.setChecked(baseline.get('mode', None) == "Linear")
        self.model_settings.baseline.polynomial.setChecked(baseline.get('mode', None) == "Polynomial")
        self.model_settings.baseline.semi_auto.setAutoExclusive(True)
        self.model_settings.baseline.linear.setAutoExclusive(True)
        self.model_settings.baseline.polynomial.setAutoExclusive(True)

        self.model_settings.baseline.attached.setChecked(baseline.get('attached', False))
        self.model_settings.baseline.order.setValue(baseline.get('order_max', 0))
        self.model_settings.baseline.sigma.setValue(baseline.get('sigma', 0))
        self.model_settings.baseline.slider.setValue(baseline.get('coef', 0))

        # Normalization
        self.model_settings.normalization.range_min.setValue(model.get('normalize_range_min', 0))
        self.model_settings.normalization.range_max.setValue(model.get('normalize_range_max', 0))
        self.model_settings.normalization.normalize.setChecked(model.get('normalize', False))
=======
        baseline = self.model_settings.baseline
        baseline_model = model.get('baseline', {})
        baseline.semi_auto.setAutoExclusive(False)
        baseline.linear.setAutoExclusive(False)
        baseline.polynomial.setAutoExclusive(False)
        baseline.semi_auto.setChecked(baseline_model.get('mode', None) == "Semi-Auto")
        baseline.linear.setChecked(baseline_model.get('mode', None) == "Linear")
        baseline.polynomial.setChecked(baseline_model.get('mode', None) == "Polynomial")
        baseline.semi_auto.setAutoExclusive(True)
        baseline.linear.setAutoExclusive(True)
        baseline.polynomial.setAutoExclusive(True)

        baseline.attached.setChecked(baseline_model.get('attached', False))
        baseline.order.setValue(baseline_model.get('order_max', 0))
        baseline.sigma.setValue(baseline_model.get('sigma', 0))
        baseline.slider.setValue(baseline_model.get('coef', 0))

        # Normalization
        normalization = self.model_settings.normalization
        normalization.range_min.setValue(model.get('normalize_range_min', 0))
        normalization.range_max.setValue(model.get('normalize_range_max', 0))
        normalization.normalize.setChecked(model.get('normalize', False))
>>>>>>> 23862e52

if __name__ == "__main__":
    import sys
    from PySide6.QtWidgets import QApplication

    app = QApplication(sys.argv)
    model_builder = ModelBuilder()
    model_builder.show()
    sys.exit(app.exec())<|MERGE_RESOLUTION|>--- conflicted
+++ resolved
@@ -2,13 +2,9 @@
 from PySide6.QtCore import Qt
 from PySide6.QtGui import QIcon
 from PySide6.QtCore import QSize
-<<<<<<< HEAD
-from PySide6.QtWidgets import QRadioButton, QSlider, QVBoxLayout, QHBoxLayout, QScrollArea, QPushButton, QCheckBox, QLabel, QWidget, QComboBox, QSpacerItem, QSizePolicy
-=======
 from PySide6.QtWidgets import QRadioButton, QSlider, QVBoxLayout, \
     QHBoxLayout, QScrollArea, QPushButton, QCheckBox, QLabel, \
     QWidget, QComboBox, QSpacerItem, QSizePolicy, QButtonGroup
->>>>>>> 23862e52
 
 from superqt import QCollapsible
 from fitspy import PEAK_MODELS, BKG_MODELS
@@ -53,10 +49,7 @@
         h_layout.addWidget(self.apply)
         self.setContent(content_widget)
         self.expand(animate=False)
-<<<<<<< HEAD
-=======
-
->>>>>>> 23862e52
+
 
 class Baseline(QCollapsible):
     def __init__(self, parent=None):
@@ -69,11 +62,8 @@
         vbox_layout.setContentsMargins(0, 0, 0, 0)
         vbox_layout.setSpacing(2)
         content_widget.setLayout(vbox_layout)
-<<<<<<< HEAD
-=======
 
         spacer = QSpacerItem(40, 20, QSizePolicy.Expanding, QSizePolicy.Minimum)
->>>>>>> 23862e52
 
         self.HLayout1 = QHBoxLayout()
         self.HLayout1.setSpacing(5)
@@ -95,8 +85,6 @@
 
         self.linear = QRadioButton("Linear")
         self.polynomial = QRadioButton("Polynomial")
-<<<<<<< HEAD
-        spacer = QSpacerItem(40, 20, QSizePolicy.Expanding, QSizePolicy.Minimum)
         self.label_order = QLabel("Order:")
         self.order = SpinBox()
 
@@ -106,22 +94,11 @@
         self.HLayout2.addItem(spacer)
         self.HLayout2.addWidget(self.label_order)
         self.HLayout2.addWidget(self.order)
-=======
-        self.label_order = QLabel("Order:")
-        self.order = SpinBox()
-
-        self.HLayout2.addWidget(self.linear)
-        self.HLayout2.addItem(spacer)
-        self.HLayout2.addWidget(self.polynomial)
-        self.HLayout2.addItem(spacer)
-        self.HLayout2.addWidget(self.label_order)
-        self.HLayout2.addWidget(self.order)
 
         self.button_group = QButtonGroup(self)
         self.button_group.addButton(self.semi_auto)
         self.button_group.addButton(self.linear)
         self.button_group.addButton(self.polynomial)
->>>>>>> 23862e52
 
         self.HLayout3 = QHBoxLayout()
         self.HLayout3.setSpacing(5)
@@ -173,23 +150,6 @@
         h_layout.addWidget(slash_label)
         h_layout.addWidget(self.range_max)
         h_layout.addWidget(self.normalize)
-<<<<<<< HEAD
-
-        self.setContent(content_widget)
-        self.expand(animate=False)
-
-class Fitting(QCollapsible):
-    def __init__(self, parent=None):
-        super().__init__("Fitting", parent)
-        self.initUI()
-
-    def initUI(self):
-        content_widget = QWidget()
-        vbox_layout = QVBoxLayout(content_widget)
-        vbox_layout.setContentsMargins(0, 0, 0, 0)
-        vbox_layout.setSpacing(2)
-=======
->>>>>>> 23862e52
 
         self.setContent(content_widget)
         self.expand(animate=False)
@@ -211,9 +171,6 @@
         self.background_model = self.create_section(vbox_layout,
                                                     "Background model:",
                                                     BKG_MODELS.keys())
-
-        self.setContent(content_widget)
-        self.expand(animate=False)
 
         self.setContent(content_widget)
         self.expand(animate=False)
@@ -278,18 +235,11 @@
             icon=QIcon(str(icons / "save.png")),
             toolTip="Save the fit model as a JSON file",
         )
-<<<<<<< HEAD
-        save_button.setIconSize(QSize(20, 20))
+        self.save_button.setIconSize(QSize(20, 20))
+
         self.fit_button = QPushButton("Fit")
 
-        HLayout.addWidget(save_button)
-=======
-        self.save_button.setIconSize(QSize(20, 20))
-
-        self.fit_button = QPushButton("Fit")
-
         HLayout.addWidget(self.save_button)
->>>>>>> 23862e52
         HLayout.addWidget(self.fit_button)
 
         main_layout.addLayout(HLayout)
@@ -317,24 +267,14 @@
         self.combo_box = QComboBox()
         self.combo_box.setPlaceholderText("Select a model for fitting")
 
-<<<<<<< HEAD
-        apply = QPushButton("Apply Model")
-=======
         self.apply = QPushButton("Apply Model")
->>>>>>> 23862e52
 
         self.load_button = QPushButton("Load Model")
 
         h_layout.addWidget(label)
-<<<<<<< HEAD
-        h_layout.addWidget(combo_box)
-        h_layout.addWidget(apply)
-        h_layout.addWidget(load_button)
-=======
         h_layout.addWidget(self.combo_box)
         h_layout.addWidget(self.apply)
         h_layout.addWidget(self.load_button)
->>>>>>> 23862e52
 
         h_layout.setStretch(1, 1)
 
@@ -382,28 +322,6 @@
         self.model_settings.spectral_range.range_max.setValue(model.get('range_max', 0))
 
         # Baseline
-<<<<<<< HEAD
-        baseline = model.get('baseline', {})
-        self.model_settings.baseline.semi_auto.setAutoExclusive(False)
-        self.model_settings.baseline.linear.setAutoExclusive(False)
-        self.model_settings.baseline.polynomial.setAutoExclusive(False)
-        self.model_settings.baseline.semi_auto.setChecked(baseline.get('mode', None) == "Semi-Auto")
-        self.model_settings.baseline.linear.setChecked(baseline.get('mode', None) == "Linear")
-        self.model_settings.baseline.polynomial.setChecked(baseline.get('mode', None) == "Polynomial")
-        self.model_settings.baseline.semi_auto.setAutoExclusive(True)
-        self.model_settings.baseline.linear.setAutoExclusive(True)
-        self.model_settings.baseline.polynomial.setAutoExclusive(True)
-
-        self.model_settings.baseline.attached.setChecked(baseline.get('attached', False))
-        self.model_settings.baseline.order.setValue(baseline.get('order_max', 0))
-        self.model_settings.baseline.sigma.setValue(baseline.get('sigma', 0))
-        self.model_settings.baseline.slider.setValue(baseline.get('coef', 0))
-
-        # Normalization
-        self.model_settings.normalization.range_min.setValue(model.get('normalize_range_min', 0))
-        self.model_settings.normalization.range_max.setValue(model.get('normalize_range_max', 0))
-        self.model_settings.normalization.normalize.setChecked(model.get('normalize', False))
-=======
         baseline = self.model_settings.baseline
         baseline_model = model.get('baseline', {})
         baseline.semi_auto.setAutoExclusive(False)
@@ -426,7 +344,6 @@
         normalization.range_min.setValue(model.get('normalize_range_min', 0))
         normalization.range_max.setValue(model.get('normalize_range_max', 0))
         normalization.normalize.setChecked(model.get('normalize', False))
->>>>>>> 23862e52
 
 if __name__ == "__main__":
     import sys
