--- conflicted
+++ resolved
@@ -1,1093 +1,1045 @@
-"""
-Callback functions encapsulated in a class to interact with the GUI
-"""
-import os
-import warnings
-from types import LambdaType
-from tkinter import END
-from tkinter.messagebox import askyesno, showerror
-from tkinter import filedialog as fd
-from threading import Thread
-import glob
-from pathlib import Path
-from copy import deepcopy
-import numpy as np
-
-from fitspy.spectra import Spectra
-from fitspy.spectra_map import SpectraMap
-from fitspy.spectrum import Spectrum
-from fitspy.utils import get_dim, closest_index, check_or_rename
-from fitspy.utils import load_models_from_txt, load_models_from_py
-from fitspy import CMAP
-
-<<<<<<< HEAD
-=======
-from fitspy.app.utils import convert_dict_from_tk_variables
->>>>>>> 47fd2570
-from fitspy.app.utils import is_convertible_to_float
-
-
-class Callbacks:
-    """
-    Callback functions to interact with the GUI of the spectra fitting appli
-
-    Attributes
-    ----------
-    spectra: Spectra object
-        List that contains all Spectrum objects
-    current_spectrum: Spectrum object
-        The current selected spectrum to work with
-    cids: list of ints
-        connection ids that can be used with FigureCanvasBase.mpl_disconnect
-    show_plot: bool
-        Activation key for (re)plotting
-    lines: list of Matplotlib.Lines2D
-        Lines related to all the spectra displaying
-    nearest_lines: list Matplotlib.Lines2D
-        The nearest profiles of the mouse position when clicking (limited to 10)
-    tmp: matplotlib.text.Annotation
-        Annotation to display fit parameters in the plot
-    selected_frame: str
-        Frame to enable between 'Baseline' and 'Peaks'
-    model: dict
-        Dictionary issued from a .json model reloading
-    ncpus: int or str
-        Number of CPUs to work with in fitting.
-        If ncpus = "auto", determine automatically this number according to the
-        number of spectra to handle and the number of available CPUs.
-        if ncpus is None (default value), consider the value passed through
-        fit_settings.params['ncpus']
-    """
-
-    def __init__(self):
-
-        self.spectra = Spectra()
-        self.current_spectrum = None
-        self.cids = []
-        self.show_plot = True
-        self.is_show_all = False
-        self.lines = None
-        self.nearest_lines = []
-        self.tmp = None
-        self.selected_frame = "Baseline"
-        self.model_dict = None
-        self.ncpus = None
-
-    def update_figure_settings(self):
-        """ Update figure settings """
-        x = self.root.winfo_pointerx()
-        y = self.root.winfo_pointery()
-        bind_fun = self.show_all if self.is_show_all else self.plot
-        self.figure_settings.update(x, y, bind_fun=bind_fun)
-
-    def rescale(self):
-        """ Rescale the figure """
-        self.ax.autoscale()
-        self.canvas.draw()
-        self.canvas.toolbar.update()
-
-    def outliers_calculation(self):
-        """ Calculate the outliers (limit) """
-        coef = float(self.outliers_coef.get())
-        self.spectra.outliers_limit_calculation(coef=coef)
-        if self.is_show_all:
-            self.show_all()
-        else:
-            self.plot()
-
-    def set_outliers_coef(self):
-        """ Set the outliers coefficient """
-        self.spectra.outliers_coef = float(self.outliers_coef.get())
-        self.outliers_calculation()
-
-    def show_all(self):
-        """ Show all spectra and highlight spectrum on mouse over """
-        self.is_show_all = True
-
-        fselector = self.fileselector
-
-        xlim, ylim = self.ax.get_xlim(), self.ax.get_ylim()
-        self.ax.clear()
-
-        # reassign previous axis limits (related to zoom)
-        if not xlim == ylim == (0.0, 1.0):
-            self.ax.set_xlim(xlim)
-            self.ax.set_ylim(ylim)
-
-        self.lines = []
-        for spectrum in self.spectra.all:
-            x0, y0 = spectrum.x0, spectrum.y0
-            self.lines.append(self.ax.plot(x0, y0, 'k-', lw=0.2, zorder=0)[0])
-            if spectrum.outliers_limit is not None:
-                inds = np.where(y0 > spectrum.outliers_limit)[0]
-                if len(inds) > 0:
-                    self.ax.plot(x0[inds], y0[inds], 'o', c='lime')
-
-        if self.current_spectrum.outliers_limit is not None:
-            self.ax.plot(x0, self.current_spectrum.outliers_limit, 'r-', lw=2)
-
-        self.canvas.draw()
-
-        def on_press(event):
-            """ Highlight spectra close to the mouse click position """
-            if self.lines is not None and event.inaxes == self.ax:
-                fselector.lbox.selection_clear(0, END)
-                # reassign standard properties to the previous nearest lines
-                for line in self.nearest_lines:
-                    line.set(linewidth=0.2, color='k', zorder=0)
-                title = None
-                self.nearest_lines, labels = [], []
-                for i, line in enumerate(self.lines):
-                    if line.contains(event)[0]:
-                        fselector.select_item(i)
-                        if len(self.nearest_lines) < 10:
-                            color = CMAP(len(self.nearest_lines))
-                            line.set(linewidth=1, color=color, zorder=1)
-                            self.nearest_lines.append(line)
-                            label = os.path.basename(fselector.filenames[i])
-                            labels.append(label)
-                        else:
-                            title = "The nearest lines exceed 10.\n"
-                            title += "  Show the first 10 ones"
-                        # adapt the scrollbar cursor position to the first line
-                        if len(self.nearest_lines) == 1:
-                            cursor_position = i / len(fselector.filenames)
-                            fselector.lbox.yview_moveto(cursor_position)
-                            fselector.lbox.update()
-                self.ax.legend(self.nearest_lines, labels, title=title, loc=1)
-                self.canvas.draw()
-
-        # disconnection to avoid show_all()/plot() mode mismatching
-        for cid in self.cids:
-            self.canvas.mpl_disconnect(cid)
-
-        self.cids = [self.canvas.mpl_connect('button_press_event', on_press)]
-
-    def show_hide_results(self, view):
-        """ Show/Hide the 'paramsview' or the 'statsview' """
-        if view == 'params':
-            self.paramsview.show_hide()
-        else:
-            self.statsview.show_hide()
-        # Make 'Frame Peaks' enable to see the changes in the plot
-        self.selected_frame = 'Peaks'
-        self.fr_fit.enable()
-        self.fr_baseline.disable()
-
-    def save_results(self, dirname_res=None):
-        """ Save all results (peaks parameters) in .csv files """
-        if dirname_res is None:
-            dirname_res = fd.askdirectory(title='Select directory')
-        else:
-            if not os.path.exists(dirname_res):
-                os.makedirs(dirname_res)
-
-        if os.path.isdir(dirname_res):
-            self.spectra.save_results(dirname_res, self.fileselector.filenames)
-
-    def load_model(self, fname_json=None):
-        """ Load a model from a .json file """
-        if fname_json is None:
-            fname_json = fd.askopenfilename(title='Select file',
-                                            filetypes=[("json files", ".json")])
-        if os.path.isfile(fname_json):
-            self.model_dict = self.spectra.load_model(fname_json)
-
-            self.text_model.delete(1.0, END)
-            self.text_model.insert(1.0, os.path.basename(fname_json))
-
-    def get_ncpus(self, nfiles):
-        """ Return the number of CPUs to work with """
-        ncpus = self.ncpus or self.fit_settings.params['ncpus'].get()
-        if ncpus == "auto":
-            return max(1, min(int(nfiles / 4), int(os.cpu_count() / 2)))
-        else:
-            return int(ncpus)
-
-    def apply_model(self, model_dict=None, fnames=None, selection=False):
-        """ Apply model to the selected spectra """
-        model_dict = model_dict or deepcopy(self.model_dict)
-
-        if model_dict is None:
-            showerror(message='No model has been loaded')
-            return
-
-        if fnames is None:
-            fnames = self.fileselector.filenames
-
-        if selection:
-            fnames = self.fileselector.filenames
-            fnames = [fnames[i] for i in self.fileselector.lbox.curselection()]
-
-        nfiles = len(fnames)
-        ncpus = self.get_ncpus(nfiles=nfiles)
-
-        args = (model_dict, fnames, ncpus)
-        thread = Thread(target=self.spectra.apply_model, args=args)
-        thread.start()
-        self.progressbar.update(self.spectra, nfiles, ncpus)
-        thread.join()
-        self.colorize_from_fit_status(fnames)
-        self.reassign_current_spectrum(self.current_spectrum.fname)
-        self.update()
-
-    def messagebox_continue(self, fnames):
-        """ Open a messagebox if no models are found and return True/False
-            concerning process continuation  """
-        no_models = []
-        for fname in fnames:
-            for spectrum in self.spectra:
-                if spectrum.fname == fname:
-                    if len(spectrum.peak_models) == 0:
-                        no_models.append(os.path.basename(fname))
-                    break
-
-        if len(no_models) > 0:
-            msg = 'No models found in :\n'
-            for name in no_models:
-                msg += f'   . {name}\n'
-            msg += 'Continue ?'.center(24)
-            return askyesno('', msg)
-        else:
-            return True
-
-    def save(self, fnames, fname_json=None):
-        """ Save spectra in a .json file """
-
-        if not self.messagebox_continue(fnames):
-            return
-
-        if fname_json is None:
-            fname_json = fd.asksaveasfilename(defaultextension='.json')
-            if fname_json == '':
-                return
-
-        if check_or_rename(fname_json) == fname_json:
-            self.spectra.save(fname_json, fnames)
-        else:
-            msg = 'File {} is open. Close it or rename it'
-            print(msg.format(os.path.basename(fname_json)))
-
-    def save_selection(self, fname_json=None):
-        """ Save selected spectra models in a .json file """
-        inds = self.fileselector.lbox.curselection()
-        if len(inds) == 0:
-            showerror(message='No files have been selected')
-            return
-        fnames = [self.fileselector.filenames[i] for i in inds]
-        self.save(fnames, fname_json=fname_json)
-
-    def save_all(self, fname_json=None):
-        """ Save all spectra models in a .json file """
-        fnames = self.fileselector.filenames
-        self.save(fnames, fname_json=fname_json)
-
-    def reload(self, fname_json=None):
-        """ Reload spectra models from a .json file """
-        if fname_json is None:
-            fname_json = fd.askopenfilename(title='Select file',
-                                            filetypes=[("json files", ".json")])
-
-        if os.path.isfile(fname_json):
-            fselector = self.fileselector
-
-            # remove previous loads
-            fselector.lbox.delete(0, END)
-            fselector.filenames = []
-
-            for spectra_map in self.spectra.spectra_maps:
-                spectra_map.frame.destroy()
-                spectra_map.slider.disconnect(spectra_map.slider)
-
-            self.spectra = Spectra.load(fname_json)
-
-            for spectra_map in self.spectra.spectra_maps:
-                self.frame_map_creation(spectra_map)
-                spectra_map.plot_map(spectra_map.ax)
-
-            for fname in self.spectra.fnames:
-                fselector.lbox.insert(END, os.path.basename(fname))
-                fselector.filenames.append(fname)
-            fselector.lbox.select_set(0)
-            self.update()
-
-    def plot(self):
-        """ Plot baseline and peak models after 'ax' clearing """
-        if not self.show_plot or self.current_spectrum is None:
-            return
-
-        self.is_show_all = False
-
-        if self.lines is not None:
-            for line in self.lines:
-                line.remove()
-            self.lines = None
-
-        # both baseline and spectrum are plotted together to adapt
-        # the axis scale simultaneously with ax.clear()
-        xlim, ylim = self.ax.get_xlim(), self.ax.get_ylim()
-
-        self.ax.clear()
-
-        # reassign previous axis limits (related to zoom)
-        if self.preserve_axis.get() and not xlim == ylim == (0.0, 1.0):
-            self.ax.set_xlim(xlim)
-            self.ax.set_ylim(ylim)
-
-        spectrum = self.current_spectrum
-        fig_settings = self.figure_settings.params
-        result_fit = spectrum.result_fit
-
-        title = fig_settings['title'].get()
-        if title == 'DEFAULT':
-            title = os.path.basename(spectrum.fname)
-
-        self.ax.set_title(title, fontsize=18, zorder=-1)
-        self.ax.set_xlabel(fig_settings['x_label'].get(), fontsize=18)
-        self.ax.set_ylabel(fig_settings['y_label'].get(), fontsize=18)
-
-        if fig_settings['plot_fit'].get() == 'On':
-            show_outliers = fig_settings['plot_outliers'].get() == 'On'
-            show_outl_limit = fig_settings['plot_outliers_limit'].get() == 'On'
-            show_neg_values = fig_settings['plot_negative_values'].get() == 'On'
-            show_noise_level = fig_settings['plot_noise_level'].get() == 'On'
-            show_baseline = fig_settings['plot_baseline'].get() == 'On'
-            show_background = fig_settings['plot_background'].get() == 'On'
-            self.lines = spectrum.plot(self.ax,
-                                       show_outliers=show_outliers,
-                                       show_outliers_limit=show_outl_limit,
-                                       show_negative_values=show_neg_values,
-                                       show_noise_level=show_noise_level,
-                                       show_baseline=show_baseline,
-                                       show_background=show_background)
-            line_bkg_visible = show_background and spectrum.bkg_model
-
-            # baseline plotting
-            baseline = spectrum.baseline
-            if not baseline.is_subtracted:
-                x, y = spectrum.x, None
-                if baseline.attached or baseline.mode == 'Semi-Auto':
-                    y = spectrum.y
-                baseline.plot(self.ax, x, y, attached=baseline.attached)
-
-            self.ax.legend()
-            self.tmp = None
-            linewidth = 0.5
-            if hasattr(result_fit, "success") and result_fit.success:
-                linewidth = 1
-
-            def annotate_params(i, color='k'):
-                """ Annotate figure with fit parameters """
-                if not line_bkg_visible:
-                    model = spectrum.peak_models[i]
-                    x0 = model.param_hints['x0']['value']
-                elif i == 0:
-                    model = spectrum.bkg_model
-                    x0 = 0.5 * (x[0] + x[-1])
-                else:
-                    model = spectrum.peak_models[i - 1]
-                    x0 = model.param_hints['x0']['value']
-
-                y0 = model.eval(model.make_params(), x=x0)
-                xy = (x0, min(y0, self.ax.get_ylim()[1]))
-
-                text = []
-                for name, val in model.param_hints.items():
-                    text.append(f"{name}: {val['value']:.4g}")
-                text = '\n'.join(text)
-
-                bbox = dict(facecolor='w', edgecolor=color, boxstyle='round')
-                self.tmp = self.ax.annotate(text, xy=xy, xycoords='data',
-                                            bbox=bbox, verticalalignment='top')
-
-            def on_motion(event):
-                """ Highlight model when hovering with the mouse """
-                if self.lines is not None and event.inaxes == self.ax:
-                    for i, line in enumerate(self.lines):
-                        if line.contains(event)[0]:
-                            line.set_linewidth(3)
-                            if self.tmp is not None:
-                                self.tmp.remove()
-                            annotate_params(i, color=line.get_c())
-                        else:
-                            line.set_linewidth(linewidth)
-                    self.canvas.draw_idle()
-
-        if fig_settings['plot_outliers_limit'].get() == 'On':
-            if spectrum.outliers_limit is not None:
-                x, x0 = spectrum.x, list(spectrum.x0)
-                imin, imax = x0.index(x[0]), x0.index(x[-1])
-                y_outliers_limit = spectrum.outliers_limit[imin:imax + 1]
-                self.ax.plot(x, y_outliers_limit, 'r', label="Outliers limit")
-                self.ax.legend()
-
-        if fig_settings['plot_residual'].get() == 'On':
-            coef_residual = fig_settings['coef_residual'].get()
-            spectrum.plot_residual(self.ax, factor=coef_residual)
-
-        if fig_settings['show_peaks_labels'].get() == 'On':
-            dy = 0.02 * spectrum.y.max()
-            for i, label in enumerate(spectrum.peak_labels):
-                if label == '':
-                    continue
-                model = spectrum.peak_models[i]
-                x0 = model.param_hints['x0']['value']
-                y = spectrum.y[closest_index(spectrum.x, x0)]
-                xy = (x0, y + dy)
-                xytext = (x0, y + 4 * dy)
-                self.ax.annotate(label, xy=xy, xytext=xytext, xycoords='data',
-                                 ha='center', size=14, arrowprops=dict(fc='k'))
-
-        def on_press(event):
-            """ Callback function associated to the mouse press event """
-
-            # Do not add baseline or peak points when pan or zoom are selected
-            toolbar_buttons = self.canvas.toolbar._buttons
-            if toolbar_buttons['Pan'].var.get() or \
-                    toolbar_buttons['Zoom'].var.get():
-                return
-
-            if event.inaxes == self.ax and spectrum is not None:
-                x, y = event.xdata, event.ydata
-                action = 'add' if event.button == 1 else 'del'
-                # frame = self.selected_frame.get()
-                frame = self.selected_frame
-                if frame == 'Baseline':
-                    eval(f"self.{action}_baseline_point")(x, y)
-                elif frame == 'Fitting':
-                    eval(f"self.{action}_peaks_point")(x, y)
-
-        with warnings.catch_warnings():
-            warnings.simplefilter("ignore")
-            self.ax.get_figure().tight_layout()
-        self.canvas.draw()
-
-        # disconnection and to avoid show_all()/plot() mode mismatching
-        for cid in self.cids:
-            self.canvas.mpl_disconnect(cid)
-
-        self.cids = [self.canvas.mpl_connect('motion_notify_event', on_motion),
-                     self.canvas.mpl_connect('button_press_event', on_press)]
-
-    def on_press_baseline_peaks(self, event):
-        """ Callback function associated to the mouse press event in
-            the 'Baseline' and 'Peaks' LabelFrames for enabling/disabling """
-        frame = event.widget.config()['text'][-1]
-        if frame == "Baseline":
-            self.fr_fit.disable()
-            if self.selected_frame != "Baseline":
-                self.fr_baseline.enable()
-                self.selected_frame = "Baseline"
-            else:
-                self.fr_baseline.disable()
-                self.selected_frame = None
-        elif frame == "Fitting":
-            self.fr_baseline.disable()
-            if self.selected_frame != "Fitting":
-                self.fr_fit.enable()
-                self.selected_frame = "Fitting"
-            else:
-                self.fr_fit.disable()
-                self.selected_frame = None
-
-    def baseline_is_subtracted_message(self):
-        """ Show an error message associated with the baseline """
-        msg = "A baseline has already been subtracted to the spectrum.\n"
-        msg += "Further action requires to reinitialize the spectrum.\n\n"
-        msg += 'Continue ?'
-        return askyesno(message=msg)
-
-    def add_baseline_point(self, x, y):
-        """ Add baseline point from the (x,y)-coordinate """
-        if self.current_spectrum.baseline.mode not in ['Linear', 'Polynomial']:
-            return
-
-        if self.current_spectrum.baseline.is_subtracted:
-            if not self.baseline_is_subtracted_message():
-                return
-            self.current_spectrum.load_profile(self.current_spectrum.fname)
-            self.current_spectrum.apply_range()
-            self.current_spectrum.baseline.is_subtracted = False
-            self.current_spectrum.baseline.points = [[], []]
-
-        self.current_spectrum.baseline.add_point(x, y)
-        self.plot()
-
-    def del_baseline_point(self, x, _):
-        """ Delete the closest baseline 'x'-point """
-        if len(self.current_spectrum.baseline.points[0]) == 0:
-            return
-        dist_min = np.inf
-        for i, x0 in enumerate(self.current_spectrum.baseline.points[0]):
-            dist = abs(x0 - x)
-            if dist < dist_min:
-                dist_min, ind_min = dist, i
-        self.current_spectrum.baseline.points[0].pop(ind_min)
-        self.current_spectrum.baseline.points[1].pop(ind_min)
-        self.plot()
-
-    def apply_baseline_settings(self, fnames=None):
-        """ Apply baseline settings """
-        if self.current_spectrum.baseline.is_subtracted:
-            if not self.baseline_is_subtracted_message():
-                self.set_baseline_settings()
-                return
-
-        if fnames is None:
-            fnames = self.fileselector.filenames
-            fnames = [fnames[i] for i in self.fileselector.lbox.curselection()]
-
-        has_previous_results = False
-        for fname in fnames:
-            spectrum, _ = self.spectra.get_objects(fname)
-            if (spectrum.baseline.is_subtracted
-                    or not isinstance(spectrum.result_fit, LambdaType)):
-                has_previous_results = True
-                break
-
-        msg = 'Changing baseline settings will remove the previous results.\n'
-        msg += 'Continue ?'
-        if has_previous_results and not askyesno('', msg):
-            self.set_range()
-            return
-
-        keys = ['mode', 'coef', 'order_max', 'sigma', 'attached']
-        for key in keys:
-            val = eval(f"self.baseline_{key}").get()
-            setattr(self.current_spectrum.baseline, key, val)
-
-        # keep main values before reinitialization
-        range_min = self.current_spectrum.range_min
-        range_max = self.current_spectrum.range_max
-        vars_baseline = vars(self.current_spectrum.baseline).copy()
-
-        self.reinit(fnames)
-
-        for fname in fnames:
-            spectrum, _ = self.spectra.get_objects(fname)
-            spectrum.range_min = range_min
-            spectrum.range_max = range_max
-            for key, value in vars_baseline.items():
-                setattr(spectrum.baseline, key, value)
-
-        spectrum = self.current_spectrum
-        spectrum.apply_range()
-        spectrum.baseline.eval(spectrum.x, spectrum.y,
-                               attached=spectrum.baseline.attached)
-
-        self.set_range()
-        self.set_baseline_settings()
-        self.paramsview.delete()
-        self.statsview.delete()
-        self.plot()
-
-    def apply_baseline_settings_to_all(self):
-        """ Apply baseline settings to all the spectra """
-        self.apply_baseline_settings(fnames=self.spectra.fnames)
-
-    def set_baseline_settings(self):
-        """ Set baseline settings from the baseline to the appli """
-        for x in ['mode', 'coef', 'order_max', 'sigma', 'attached']:
-            eval(f'self.baseline_{x}.set(self.current_spectrum.baseline.{x})')
-
-    def load_baseline(self, fname=None):
-        """ Load a baseline from a row-column .txt file """
-        if self.current_spectrum.baseline.is_subtracted:
-            if not self.baseline_is_subtracted_message():
-                return
-
-        if fname is None:
-            fname = fd.askopenfilename(title='Select file')
-
-        if os.path.isfile(fname):
-            self.current_spectrum.baseline.load_baseline(fname)
-            self.plot()
-
-    def subtract_baseline(self, fnames=None):
-        """ Subtract baseline to the current spectrum """
-
-        self.apply_baseline_settings(fnames=fnames)
-
-        if fnames is None:
-            fnames = self.fileselector.filenames
-            fnames = [fnames[i] for i in
-                      self.fileselector.lbox.curselection()]
-
-        for fname in fnames:
-            spectrum, _ = self.spectra.get_objects(fname)
-            spectrum.subtract_baseline()
-
-        self.paramsview.delete()
-        self.statsview.delete()
-        self.plot()
-
-    def load_user_model(self, model):
-        """Load users model from file to be added to PEAK_MODELS or BKG_MODEL"""
-        fname = fd.askopenfilename(title='Select file',
-                                   filetypes=[("", "*.txt;*.py")])
-        if fname is not None:
-            if Path(fname).suffix == '.txt':
-                load_models_from_txt(fname, eval(f"{model}"))
-            else:
-                load_models_from_py(fname)
-
-    def add_peaks_point(self, x, y):
-        """ Add peak from the (x,y)-coordinates """
-
-        # to take into account the strong aspect ratio in the axis represent.
-        ratio = 1. / self.ax.get_data_ratio() ** 2
-
-        inds = range(len(self.current_spectrum.x))
-
-        x_sp, y_sp = self.current_spectrum.x, self.current_spectrum.y
-        dist_min = np.inf
-        for ind in inds:
-            dist = (x_sp[ind] - x) ** 2 + ratio * (y_sp[ind] - y) ** 2
-            if dist < dist_min:
-                dist_min, ind_min = dist, ind
-
-        model_name = self.model.get()
-        self.current_spectrum.add_peak_model(model_name, x0=x_sp[ind_min])
-        self.current_spectrum.result_fit = lambda: None
-
-        self.paramsview.update()
-        self.plot()
-
-    def del_peaks_point(self, x, _):
-        """ Delete the closest peak 'x'-point """
-        if len(self.current_spectrum.peak_models) > 0:
-            dist_min = np.inf
-            for i, peak_model in enumerate(self.current_spectrum.peak_models):
-                x0 = peak_model.param_hints["x0"]["value"]
-                dist = abs(x0 - x)
-                if dist < dist_min:
-                    dist_min, ind_min = dist, i
-            self.current_spectrum.del_peak_model(ind_min)
-            self.current_spectrum.result_fit = lambda: None
-
-        self.paramsview.update()
-        self.plot()
-
-    def auto_peaks(self, model_name=None):
-        """ Define peaks from automatic detection """
-        if model_name is None:
-            model_name = self.model.get()
-        self.current_spectrum.auto_peaks(model_name)
-        self.paramsview.update()
-        self.statsview.update()
-        self.plot()
-
-    def set_bkg_model(self):
-        """ Set bkg_model """
-        if self.current_spectrum is not None:
-            self.current_spectrum.set_bkg_model(self.bkg_name.get())
-            self.current_spectrum.result_fit = lambda: None
-            self.paramsview.update()
-            self.plot()
-
-    def update_fit_settings(self):
-        """ Update fit settings """
-        x = self.root.winfo_pointerx()
-        y = self.root.winfo_pointery()
-        self.fit_settings.update(x, y)
-
-    def colorize_from_fit_status(self, fnames=None):
-        """ Colorize the fileselector items from the fit success status """
-        if fnames is None:
-            fnames = self.fileselector.filenames
-
-        for fname in fnames:
-            ind_fselector = self.fileselector.filenames.index(fname)
-            spectrum, _ = self.spectra.get_objects(fname)
-            result_fit = spectrum.result_fit
-            if hasattr(result_fit, 'success'):
-                color = 'Lime' if result_fit.success else 'Orange'
-            else:
-                color = 'white'
-            self.fileselector.lbox.itemconfig(ind_fselector, {'bg': color})
-
-    def fit(self, fnames=None, selection=True):
-        """ Fit the peaks """
-        bkg_name = self.bkg_name.get()
-        if len(self.current_spectrum.peak_models) == 0 and bkg_name == 'None':
-            return
-
-        if fnames is not None:
-            selection = False
-
-        # update current_spectrum.fit_params with the GUI fit_settings.params
-        params = self.fit_settings.params
-        fit_params = self.current_spectrum.fit_params
-        fit_params['fit_negative'] = params['fit_negative_values'].get() == 'On'
-        fit_params['fit_outliers'] = params['fit_outliers'].get() == 'On'
-        fit_params['coef_noise'] = params['coef_noise'].get()
-        fit_params['max_ite'] = params['maximum_iterations'].get()
-        fit_params['method'] = params['method'].get()
-        fit_params['xtol'] = params['xtol'].get()
-
-        model_dict = self.current_spectrum.save()
-        # model_dict.pop('baseline')  # to not affect previous works on baseline
-        self.apply_model(model_dict=model_dict, fnames=fnames,
-                         selection=selection)
-
-    def fit_all(self):
-        """ Fit the peaks for all the spectra """
-        self.fit(fnames=self.spectra.fnames, selection=False)
-
-<<<<<<< HEAD
-    def set_range(self):
-        """ Set range from the spectrum to the appli """
-        self.range_min.set(self.current_spectrum.range_min or "")
-        self.range_max.set(self.current_spectrum.range_max or "")
-
-    def apply_range(self, fnames=None):
-        """ Set an apply range to the spectrum/spectra """
-
-        def get_from_name(self, name):  # pylint:disable=unused-variable
-            try:
-                return float(eval(f"self.{name}.get()"))
-            except:
-                return None
-
-        range_min = get_from_name(self, 'range_min')
-        range_max = get_from_name(self, 'range_max')
-
-        if range_min is not None and range_max is not None:
-            if range_min >= range_max:
-                showerror("incorrect values for X-range (min >= max)")
-                self.set_range()
-                return
-
-        if fnames is None:
-            fnames = self.fileselector.filenames
-            fnames = [fnames[i] for i in self.fileselector.lbox.curselection()]
-
-        has_previous_results = False
-        for fname in fnames:
-            spectrum, _ = self.spectra.get_objects(fname)
-            if (spectrum.baseline.y_eval is not None
-                    or not isinstance(spectrum.result_fit, LambdaType)):
-                has_previous_results = True
-                break
-
-        msg = 'Changing X-range will remove the previous results.\n'
-        msg += 'Continue ?'
-        if has_previous_results and not askyesno('', msg):
-            self.set_range()
-            return
-
-        self.reinit(fnames)
-
-        for fname in fnames:
-            spectrum, _ = self.spectra.get_objects(fname)
-            spectrum.range_min = range_min
-            spectrum.range_max = range_max
-            spectrum.apply_range()
-
-        self.set_range()
-        self.plot()
-
-    def apply_range_to_all(self):
-        """ Set and apply range to all the spectra """
-        self.apply_range(fnames=self.spectra.fnames)
-
-    def update_normalize_status(self):
-        """ Update 'normalize_status' to all the spectra """
-        for spectrum in self.spectra.all:
-            spectrum.normalize_status = self.normalize_status.get()
-=======
-    def set_spectrum_range(self, delete_tabview=True):
-        """ Set range to the current spectrum """
-        if is_convertible_to_float(self.range_min.get()):
-            self.current_spectrum.range_min = float(self.range_min.get())
-
-        if is_convertible_to_float(self.range_max.get()):
-            self.current_spectrum.range_max = float(self.range_max.get())
-
-        self.remove(delete_tabview=delete_tabview)
-        self.current_spectrum.preprocess()
-        self.plot()
-
-    def set_range(self):
-        """ Set range from the spectrum to the appli """
-        self.range_min.set(self.current_spectrum.range_min)
-        self.range_max.set(self.current_spectrum.range_max)
-
-    def apply_range_to_all(self):
-        """ Apply the appli range to all the spectra """
-
-        if is_convertible_to_float(self.range_min.get()):
-            range_min = float(self.range_min.get())
-            for spectrum in self.spectra.all:
-                spectrum.range_min = range_min
-
-        if is_convertible_to_float(self.range_max.get()):
-            range_max = float(self.range_max.get())
-            for spectrum in self.spectra.all:
-                spectrum.range_max = range_max
-
-        self.current_spectrum.preprocess()
-        self.paramsview.delete()
-        self.statsview.delete()
-        self.ax.clear()
-        self.plot()
->>>>>>> 47fd2570
-
-        if self.current_spectrum is not None:
-            self.current_spectrum.preprocess()
-            self.paramsview.delete()
-            self.statsview.delete()
-            self.plot()
-
-    def update_normalize_range(self):
-        """ Update the normalization ranges to all the spectra """
-        if is_convertible_to_float(self.normalize_range_min.get()):
-            normalize_range_min = float(self.normalize_range_min.get())
-            for spectrum in self.spectra.all:
-                spectrum.normalize_range_min = normalize_range_min
-
-        if is_convertible_to_float(self.normalize_range_max.get()):
-            normalize_range_max = float(self.normalize_range_max.get())
-            for spectrum in self.spectra.all:
-                spectrum.normalize_range_max = normalize_range_max
-
-        if self.current_spectrum is not None:
-            self.current_spectrum.preprocess()
-            self.paramsview.delete()
-            self.statsview.delete()
-            self.plot()
-
-    def reinit(self, fnames=None):
-        """ Reinitialize the spectrum """
-        if fnames is None:
-            fnames = self.fileselector.filenames
-            fnames = [fnames[i] for i in self.fileselector.lbox.curselection()]
-
-        for fname in fnames:
-            spectrum, _ = self.spectra.get_objects(fname)
-            spectrum.range_min = None
-            spectrum.range_max = None
-            spectrum.x = spectrum.x0.copy()
-            spectrum.y = spectrum.y0.copy()
-            spectrum.norm_mode = None
-            spectrum.result_fit = lambda: None
-            spectrum.remove_models()
-            spectrum.baseline.mode = None
-            spectrum.baseline.points = [[], []]
-            spectrum.baseline.is_subtracted = False
-
-        self.colorize_from_fit_status(fnames=fnames)
-        self.paramsview.delete()
-        self.statsview.delete()
-        self.set_range()
-        self.plot()
-
-    def reinit_all(self):
-        """ Reinitialize all the spectra """
-        self.reinit(fnames=self.spectra.fnames)
-
-    def reassign_current_spectrum(self, fname):
-        """ Reassign the current spectrum from 'fname' """
-        ind = self.fileselector.filenames.index(fname)
-        self.fileselector.select_item(ind)
-        self.current_spectrum, _ = self.spectra.get_objects(fname)
-        self.set_range()
-        self.set_baseline_settings()
-        self.plot()
-
-    def remove(self, delete_tabview=True):
-        """ Remove all the features (spectrum attributes, baseline, tabview) """
-        if self.current_spectrum is not None:
-            self.current_spectrum.remove_models()
-            self.current_spectrum.baseline.points = [[], []]
-<<<<<<< HEAD
-=======
-            self.current_spectrum.attractors = []
->>>>>>> 47fd2570
-            if delete_tabview:  # expensive operation when doing a lot of times
-                self.paramsview.delete()
-                self.statsview.delete()
-            self.plot()
-
-    def auto_eval(self, model_name=None, fnames=None):
-        """ Fit spectrum after evaluating baseline and peaks automatically """
-        if fnames is None:
-            fnames = self.fileselector.filenames
-            fnames = [fnames[i] for i in self.fileselector.lbox.curselection()]
-
-        self.show_plot = False
-        current_fname = self.current_spectrum.fname
-        for fname in fnames:
-            self.current_spectrum, _ = self.spectra.get_objects(fname)
-            self.current_spectrum.apply_range()
-            self.current_spectrum.baseline.mode = 'Semi-Auto'
-            self.current_spectrum.eval_baseline()
-            self.current_spectrum.subtract_baseline()
-            self.auto_peaks(model_name=model_name)
-            self.colorize_from_fit_status([fname])
-        self.show_plot = True
-        self.reassign_current_spectrum(current_fname)
-
-    def auto_eval_all(self, model_name=None):
-        """ Apply automatic fitting on all spectra  """
-        self.auto_eval(model_name=model_name, fnames=self.spectra.fnames)
-
-    def delete_all(self, _):
-        """ Delete all spectra """
-        self.ax.clear()
-        self.canvas.draw()
-        for spectra_map in self.spectra.spectra_maps:
-            spectra_map.frame.destroy()
-            spectra_map.slider.disconnect(spectra_map.slider)
-        self.spectra = Spectra()
-
-    def delete(self, fnames=None):
-        """ Delete items from spectra selected in the 'fileselector'
-            or passed as argument """
-        fselector = self.fileselector
-        fnames_fselector = fselector.filenames
-
-        if isinstance(fnames, list):
-            for fname in fnames:
-                if fname in fnames_fselector:
-                    ind = fnames_fselector.index(fname)
-                    self.fileselector.lbox.delete(ind)
-                    self.fileselector.filenames.pop(ind)
-
-        fnames_fselector = fselector.filenames
-        for fname_spectra in self.spectra.fnames:
-            if fname_spectra not in fnames_fselector:
-                spectrum, spectra = self.spectra.get_objects(fname_spectra)
-                if isinstance(spectra, SpectraMap):
-                    spectra.arr[spectra.index(spectrum)] = np.nan
-                spectra.remove(spectrum)
-
-        for spectra in self.spectra.spectra_maps:
-            spectra.plot_map_update()
-
-        if len(fselector.lbox.curselection()) == 0:
-            self.remove()
-            self.ax.clear()
-            self.canvas.draw()
-
-    def add_items_from_dir(self, dirname):
-        """ Add new items related to a  'dirname' """
-        if not os.path.isdir(dirname):
-            print(f"{dirname} is not an existing directory")
-        else:
-            fnames = glob.glob(os.path.join(dirname, '*.txt'))
-            self.add_items(fnames)
-
-    def add_items(self, fnames=None):
-        """ Add new items from a 'fnames' list """
-        if isinstance(fnames, list):
-            for fname in fnames:
-                if fname not in self.fileselector.filenames:
-                    self.fileselector.add_items(filenames=[fname])
-
-        # create Spectrum or SpectramMap objects associated to the new items
-        fname_first_item = None
-        for fname in self.fileselector.filenames:
-            if fname not in self.spectra.fnames:
-
-                dim = get_dim(fname)
-
-                if dim is None:
-                    msg = "The file {} can not be interpreted by fitspy"
-                    showerror(message=msg.format(Path(fname).name))
-                    return
-
-                elif dim == 2:
-                    self.create_map(fname)
-                    return
-
-                else:  # dim == 1
-                    if fname_first_item is None:
-                        fname_first_item = fname
-
-                    spectrum = Spectrum()
-                    spectrum.fname = fname
-<<<<<<< HEAD
-=======
-                    spectrum.attractors_params = attractors_params
->>>>>>> 47fd2570
-                    spectrum.preprocess()
-                    self.spectra.append(spectrum)
-
-        self.update(fname=fname_first_item or self.fileselector.filenames[0])
-
-    def update_markers(self, fname):
-        """  Markers management in 2D-maps """
-
-        # remove all markers
-        for spectra_map in self.spectra.spectra_maps:
-            if spectra_map.marker is not None:
-                [x.remove() for x in spectra_map.marker]
-            spectra_map.canvas.draw()
-            spectra_map.marker = None
-
-        # set marker in the appropriate 2D-map
-        spectrum, spectra_map = self.spectra.get_objects(fname)
-        ax = spectra_map.ax
-        ind = spectra_map.index(spectrum)
-        x, y = spectra_map.coords[ind]
-        spectra_map.marker = ax.plot(x, y, 'rs', ms=9, mfc='none')
-        ax.set_xlim(spectra_map.extent[0], spectra_map.extent[1])
-        ax.set_ylim(spectra_map.extent[2], spectra_map.extent[3])
-        spectra_map.canvas.draw()
-
-    def update(self, fname=None):
-        """ Update the appli with the spectrum selected in the 'fileselector'
-            or passed as argument """
-
-        if isinstance(fname, str):
-            if fname not in self.fileselector.filenames:
-                self.fileselector.add_items(filenames=[fname])
-            ind = self.fileselector.filenames.index(fname)
-            self.fileselector.select_item(ind)
-
-        else:
-            # get fname from the first cursor selection
-            ind = self.fileselector.lbox.curselection()[0]
-            fname = self.fileselector.filenames[ind]
-            self.fileselector.select_item(ind, selection_clear=False)
-
-        if "X=" in fname:
-            self.update_markers(fname)
-
-        self.current_spectrum, _ = self.spectra.get_objects(fname)
-        self.current_spectrum.preprocess()
-
-        self.show_plot = False
-        self.set_range()
-        self.set_baseline_settings()
-        self.paramsview.spectrum = self.current_spectrum
-        self.paramsview.bkg_name = self.bkg_name
-        self.paramsview.plot = self.plot
-        self.paramsview.update()
-        self.statsview.spectrum = self.current_spectrum
-        self.statsview.update()
-        self.show_plot = True
-        self.plot()
-
-    def create_map(self, fname):
-        """ Create the 2D-map that consists in replacing the current spectra by
-            the ones issued from the 2D-map extrusion """
-
-        spectra_map = SpectraMap()
-        spectra_map.create_map(fname)
-        self.spectra.spectra_maps.append(spectra_map)
-        self.frame_map_creation(spectra_map)
-        spectra_map.plot_map(spectra_map.ax)
-
-        # remove 2D-map filename in the fileselector
-        ind = self.fileselector.filenames.index(fname)
-        self.fileselector.lbox.delete(ind)
-        self.fileselector.filenames.pop(ind)
-
-        # add each spectra related to the 2D-map
-        fnames = [spectrum.fname for spectrum in spectra_map]
-        self.add_items(fnames=fnames)
-
-        # force cursor location at the first item
-        self.update(fnames[0])
+"""
+Callback functions encapsulated in a class to interact with the GUI
+"""
+import os
+import warnings
+from types import LambdaType
+from tkinter import END
+from tkinter.messagebox import askyesno, showerror
+from tkinter import filedialog as fd
+from threading import Thread
+import glob
+from pathlib import Path
+from copy import deepcopy
+import numpy as np
+
+from fitspy.spectra import Spectra
+from fitspy.spectra_map import SpectraMap
+from fitspy.spectrum import Spectrum
+from fitspy.utils import get_dim, closest_index, check_or_rename
+from fitspy.utils import load_models_from_txt, load_models_from_py
+from fitspy import CMAP
+
+from fitspy.app.utils import is_convertible_to_float
+
+
+class Callbacks:
+    """
+    Callback functions to interact with the GUI of the spectra fitting appli
+
+    Attributes
+    ----------
+    spectra: Spectra object
+        List that contains all Spectrum objects
+    current_spectrum: Spectrum object
+        The current selected spectrum to work with
+    cids: list of ints
+        connection ids that can be used with FigureCanvasBase.mpl_disconnect
+    show_plot: bool
+        Activation key for (re)plotting
+    lines: list of Matplotlib.Lines2D
+        Lines related to all the spectra displaying
+    nearest_lines: list Matplotlib.Lines2D
+        The nearest profiles of the mouse position when clicking (limited to 10)
+    tmp: matplotlib.text.Annotation
+        Annotation to display fit parameters in the plot
+    selected_frame: str
+        Frame to enable between 'Baseline' and 'Peaks'
+    model: dict
+        Dictionary issued from a .json model reloading
+    ncpus: int or str
+        Number of CPUs to work with in fitting.
+        If ncpus = "auto", determine automatically this number according to the
+        number of spectra to handle and the number of available CPUs.
+        if ncpus is None (default value), consider the value passed through
+        fit_settings.params['ncpus']
+    """
+
+    def __init__(self):
+
+        self.spectra = Spectra()
+        self.current_spectrum = None
+        self.cids = []
+        self.show_plot = True
+        self.is_show_all = False
+        self.lines = None
+        self.nearest_lines = []
+        self.tmp = None
+        self.selected_frame = "Baseline"
+        self.model_dict = None
+        self.ncpus = None
+
+    def update_figure_settings(self):
+        """ Update figure settings """
+        x = self.root.winfo_pointerx()
+        y = self.root.winfo_pointery()
+        bind_fun = self.show_all if self.is_show_all else self.plot
+        self.figure_settings.update(x, y, bind_fun=bind_fun)
+
+    def rescale(self):
+        """ Rescale the figure """
+        self.ax.autoscale()
+        self.canvas.draw()
+        self.canvas.toolbar.update()
+
+    def outliers_calculation(self):
+        """ Calculate the outliers (limit) """
+        coef = float(self.outliers_coef.get())
+        self.spectra.outliers_limit_calculation(coef=coef)
+        if self.is_show_all:
+            self.show_all()
+        else:
+            self.plot()
+
+    def set_outliers_coef(self):
+        """ Set the outliers coefficient """
+        self.spectra.outliers_coef = float(self.outliers_coef.get())
+        self.outliers_calculation()
+
+    def show_all(self):
+        """ Show all spectra and highlight spectrum on mouse over """
+        self.is_show_all = True
+
+        fselector = self.fileselector
+
+        xlim, ylim = self.ax.get_xlim(), self.ax.get_ylim()
+        self.ax.clear()
+
+        # reassign previous axis limits (related to zoom)
+        if not xlim == ylim == (0.0, 1.0):
+            self.ax.set_xlim(xlim)
+            self.ax.set_ylim(ylim)
+
+        self.lines = []
+        for spectrum in self.spectra.all:
+            x0, y0 = spectrum.x0, spectrum.y0
+            self.lines.append(self.ax.plot(x0, y0, 'k-', lw=0.2, zorder=0)[0])
+            if spectrum.outliers_limit is not None:
+                inds = np.where(y0 > spectrum.outliers_limit)[0]
+                if len(inds) > 0:
+                    self.ax.plot(x0[inds], y0[inds], 'o', c='lime')
+
+        if self.current_spectrum.outliers_limit is not None:
+            self.ax.plot(x0, self.current_spectrum.outliers_limit, 'r-', lw=2)
+
+        self.canvas.draw()
+
+        def on_press(event):
+            """ Highlight spectra close to the mouse click position """
+            if self.lines is not None and event.inaxes == self.ax:
+                fselector.lbox.selection_clear(0, END)
+                # reassign standard properties to the previous nearest lines
+                for line in self.nearest_lines:
+                    line.set(linewidth=0.2, color='k', zorder=0)
+                title = None
+                self.nearest_lines, labels = [], []
+                for i, line in enumerate(self.lines):
+                    if line.contains(event)[0]:
+                        fselector.select_item(i)
+                        if len(self.nearest_lines) < 10:
+                            color = CMAP(len(self.nearest_lines))
+                            line.set(linewidth=1, color=color, zorder=1)
+                            self.nearest_lines.append(line)
+                            label = os.path.basename(fselector.filenames[i])
+                            labels.append(label)
+                        else:
+                            title = "The nearest lines exceed 10.\n"
+                            title += "  Show the first 10 ones"
+                        # adapt the scrollbar cursor position to the first line
+                        if len(self.nearest_lines) == 1:
+                            cursor_position = i / len(fselector.filenames)
+                            fselector.lbox.yview_moveto(cursor_position)
+                            fselector.lbox.update()
+                self.ax.legend(self.nearest_lines, labels, title=title, loc=1)
+                self.canvas.draw()
+
+        # disconnection to avoid show_all()/plot() mode mismatching
+        for cid in self.cids:
+            self.canvas.mpl_disconnect(cid)
+
+        self.cids = [self.canvas.mpl_connect('button_press_event', on_press)]
+
+    def show_hide_results(self, view):
+        """ Show/Hide the 'paramsview' or the 'statsview' """
+        if view == 'params':
+            self.paramsview.show_hide()
+        else:
+            self.statsview.show_hide()
+        # Make 'Frame Peaks' enable to see the changes in the plot
+        self.selected_frame = 'Peaks'
+        self.fr_fit.enable()
+        self.fr_baseline.disable()
+
+    def save_results(self, dirname_res=None):
+        """ Save all results (peaks parameters) in .csv files """
+        if dirname_res is None:
+            dirname_res = fd.askdirectory(title='Select directory')
+        else:
+            if not os.path.exists(dirname_res):
+                os.makedirs(dirname_res)
+
+        if os.path.isdir(dirname_res):
+            self.spectra.save_results(dirname_res, self.fileselector.filenames)
+
+    def load_model(self, fname_json=None):
+        """ Load a model from a .json file """
+        if fname_json is None:
+            fname_json = fd.askopenfilename(title='Select file',
+                                            filetypes=[("json files", ".json")])
+        if os.path.isfile(fname_json):
+            self.model_dict = self.spectra.load_model(fname_json)
+
+            self.text_model.delete(1.0, END)
+            self.text_model.insert(1.0, os.path.basename(fname_json))
+
+    def get_ncpus(self, nfiles):
+        """ Return the number of CPUs to work with """
+        ncpus = self.ncpus or self.fit_settings.params['ncpus'].get()
+        if ncpus == "auto":
+            return max(1, min(int(nfiles / 4), int(os.cpu_count() / 2)))
+        else:
+            return int(ncpus)
+
+    def apply_model(self, model_dict=None, fnames=None, selection=False):
+        """ Apply model to the selected spectra """
+        model_dict = model_dict or deepcopy(self.model_dict)
+
+        if model_dict is None:
+            showerror(message='No model has been loaded')
+            return
+
+        if fnames is None:
+            fnames = self.fileselector.filenames
+
+        if selection:
+            fnames = self.fileselector.filenames
+            fnames = [fnames[i] for i in self.fileselector.lbox.curselection()]
+
+        nfiles = len(fnames)
+        ncpus = self.get_ncpus(nfiles=nfiles)
+
+        args = (model_dict, fnames, ncpus)
+        thread = Thread(target=self.spectra.apply_model, args=args)
+        thread.start()
+        self.progressbar.update(self.spectra, nfiles, ncpus)
+        thread.join()
+        self.colorize_from_fit_status(fnames)
+        self.reassign_current_spectrum(self.current_spectrum.fname)
+        self.update()
+
+    def messagebox_continue(self, fnames):
+        """ Open a messagebox if no models are found and return True/False
+            concerning process continuation  """
+        no_models = []
+        for fname in fnames:
+            for spectrum in self.spectra:
+                if spectrum.fname == fname:
+                    if len(spectrum.peak_models) == 0:
+                        no_models.append(os.path.basename(fname))
+                    break
+
+        if len(no_models) > 0:
+            msg = 'No models found in :\n'
+            for name in no_models:
+                msg += f'   . {name}\n'
+            msg += 'Continue ?'.center(24)
+            return askyesno('', msg)
+        else:
+            return True
+
+    def save(self, fnames, fname_json=None):
+        """ Save spectra in a .json file """
+
+        if not self.messagebox_continue(fnames):
+            return
+
+        if fname_json is None:
+            fname_json = fd.asksaveasfilename(defaultextension='.json')
+            if fname_json == '':
+                return
+
+        if check_or_rename(fname_json) == fname_json:
+            self.spectra.save(fname_json, fnames)
+        else:
+            msg = 'File {} is open. Close it or rename it'
+            print(msg.format(os.path.basename(fname_json)))
+
+    def save_selection(self, fname_json=None):
+        """ Save selected spectra models in a .json file """
+        inds = self.fileselector.lbox.curselection()
+        if len(inds) == 0:
+            showerror(message='No files have been selected')
+            return
+        fnames = [self.fileselector.filenames[i] for i in inds]
+        self.save(fnames, fname_json=fname_json)
+
+    def save_all(self, fname_json=None):
+        """ Save all spectra models in a .json file """
+        fnames = self.fileselector.filenames
+        self.save(fnames, fname_json=fname_json)
+
+    def reload(self, fname_json=None):
+        """ Reload spectra models from a .json file """
+        if fname_json is None:
+            fname_json = fd.askopenfilename(title='Select file',
+                                            filetypes=[("json files", ".json")])
+
+        if os.path.isfile(fname_json):
+            fselector = self.fileselector
+
+            # remove previous loads
+            fselector.lbox.delete(0, END)
+            fselector.filenames = []
+
+            for spectra_map in self.spectra.spectra_maps:
+                spectra_map.frame.destroy()
+                spectra_map.slider.disconnect(spectra_map.slider)
+
+            self.spectra = Spectra.load(fname_json)
+
+            for spectra_map in self.spectra.spectra_maps:
+                self.frame_map_creation(spectra_map)
+                spectra_map.plot_map(spectra_map.ax)
+
+            for fname in self.spectra.fnames:
+                fselector.lbox.insert(END, os.path.basename(fname))
+                fselector.filenames.append(fname)
+            fselector.lbox.select_set(0)
+            self.update()
+
+    def plot(self):
+        """ Plot baseline and peak models after 'ax' clearing """
+        if not self.show_plot or self.current_spectrum is None:
+            return
+
+        self.is_show_all = False
+
+        if self.lines is not None:
+            for line in self.lines:
+                line.remove()
+            self.lines = None
+
+        # both baseline and spectrum are plotted together to adapt
+        # the axis scale simultaneously with ax.clear()
+        xlim, ylim = self.ax.get_xlim(), self.ax.get_ylim()
+
+        self.ax.clear()
+
+        # reassign previous axis limits (related to zoom)
+        if self.preserve_axis.get() and not xlim == ylim == (0.0, 1.0):
+            self.ax.set_xlim(xlim)
+            self.ax.set_ylim(ylim)
+
+        spectrum = self.current_spectrum
+        fig_settings = self.figure_settings.params
+        result_fit = spectrum.result_fit
+
+        title = fig_settings['title'].get()
+        if title == 'DEFAULT':
+            title = os.path.basename(spectrum.fname)
+
+        self.ax.set_title(title, fontsize=18, zorder=-1)
+        self.ax.set_xlabel(fig_settings['x_label'].get(), fontsize=18)
+        self.ax.set_ylabel(fig_settings['y_label'].get(), fontsize=18)
+
+        if fig_settings['plot_fit'].get() == 'On':
+            show_outliers = fig_settings['plot_outliers'].get() == 'On'
+            show_outl_limit = fig_settings['plot_outliers_limit'].get() == 'On'
+            show_neg_values = fig_settings['plot_negative_values'].get() == 'On'
+            show_noise_level = fig_settings['plot_noise_level'].get() == 'On'
+            show_baseline = fig_settings['plot_baseline'].get() == 'On'
+            show_background = fig_settings['plot_background'].get() == 'On'
+            self.lines = spectrum.plot(self.ax,
+                                       show_outliers=show_outliers,
+                                       show_outliers_limit=show_outl_limit,
+                                       show_negative_values=show_neg_values,
+                                       show_noise_level=show_noise_level,
+                                       show_baseline=show_baseline,
+                                       show_background=show_background)
+            line_bkg_visible = show_background and spectrum.bkg_model
+
+            # baseline plotting
+            baseline = spectrum.baseline
+            if not baseline.is_subtracted:
+                x, y = spectrum.x, None
+                if baseline.attached or baseline.mode == 'Semi-Auto':
+                    y = spectrum.y
+                baseline.plot(self.ax, x, y, attached=baseline.attached)
+
+            self.ax.legend()
+            self.tmp = None
+            linewidth = 0.5
+            if hasattr(result_fit, "success") and result_fit.success:
+                linewidth = 1
+
+            def annotate_params(i, color='k'):
+                """ Annotate figure with fit parameters """
+                if not line_bkg_visible:
+                    model = spectrum.peak_models[i]
+                    x0 = model.param_hints['x0']['value']
+                elif i == 0:
+                    model = spectrum.bkg_model
+                    x0 = 0.5 * (x[0] + x[-1])
+                else:
+                    model = spectrum.peak_models[i - 1]
+                    x0 = model.param_hints['x0']['value']
+
+                y0 = model.eval(model.make_params(), x=x0)
+                xy = (x0, min(y0, self.ax.get_ylim()[1]))
+
+                text = []
+                for name, val in model.param_hints.items():
+                    text.append(f"{name}: {val['value']:.4g}")
+                text = '\n'.join(text)
+
+                bbox = dict(facecolor='w', edgecolor=color, boxstyle='round')
+                self.tmp = self.ax.annotate(text, xy=xy, xycoords='data',
+                                            bbox=bbox, verticalalignment='top')
+
+            def on_motion(event):
+                """ Highlight model when hovering with the mouse """
+                if self.lines is not None and event.inaxes == self.ax:
+                    for i, line in enumerate(self.lines):
+                        if line.contains(event)[0]:
+                            line.set_linewidth(3)
+                            if self.tmp is not None:
+                                self.tmp.remove()
+                            annotate_params(i, color=line.get_c())
+                        else:
+                            line.set_linewidth(linewidth)
+                    self.canvas.draw_idle()
+
+        if fig_settings['plot_outliers_limit'].get() == 'On':
+            if spectrum.outliers_limit is not None:
+                x, x0 = spectrum.x, list(spectrum.x0)
+                imin, imax = x0.index(x[0]), x0.index(x[-1])
+                y_outliers_limit = spectrum.outliers_limit[imin:imax + 1]
+                self.ax.plot(x, y_outliers_limit, 'r', label="Outliers limit")
+                self.ax.legend()
+
+        if fig_settings['plot_residual'].get() == 'On':
+            coef_residual = fig_settings['coef_residual'].get()
+            spectrum.plot_residual(self.ax, factor=coef_residual)
+
+        if fig_settings['show_peaks_labels'].get() == 'On':
+            dy = 0.02 * spectrum.y.max()
+            for i, label in enumerate(spectrum.peak_labels):
+                if label == '':
+                    continue
+                model = spectrum.peak_models[i]
+                x0 = model.param_hints['x0']['value']
+                y = spectrum.y[closest_index(spectrum.x, x0)]
+                xy = (x0, y + dy)
+                xytext = (x0, y + 4 * dy)
+                self.ax.annotate(label, xy=xy, xytext=xytext, xycoords='data',
+                                 ha='center', size=14, arrowprops=dict(fc='k'))
+
+        def on_press(event):
+            """ Callback function associated to the mouse press event """
+
+            # Do not add baseline or peak points when pan or zoom are selected
+            toolbar_buttons = self.canvas.toolbar._buttons
+            if toolbar_buttons['Pan'].var.get() or \
+                    toolbar_buttons['Zoom'].var.get():
+                return
+
+            if event.inaxes == self.ax and spectrum is not None:
+                x, y = event.xdata, event.ydata
+                action = 'add' if event.button == 1 else 'del'
+                # frame = self.selected_frame.get()
+                frame = self.selected_frame
+                if frame == 'Baseline':
+                    eval(f"self.{action}_baseline_point")(x, y)
+                elif frame == 'Fitting':
+                    eval(f"self.{action}_peaks_point")(x, y)
+
+        with warnings.catch_warnings():
+            warnings.simplefilter("ignore")
+            self.ax.get_figure().tight_layout()
+        self.canvas.draw()
+
+        # disconnection and to avoid show_all()/plot() mode mismatching
+        for cid in self.cids:
+            self.canvas.mpl_disconnect(cid)
+
+        self.cids = [self.canvas.mpl_connect('motion_notify_event', on_motion),
+                     self.canvas.mpl_connect('button_press_event', on_press)]
+
+    def on_press_baseline_peaks(self, event):
+        """ Callback function associated to the mouse press event in
+            the 'Baseline' and 'Peaks' LabelFrames for enabling/disabling """
+        frame = event.widget.config()['text'][-1]
+        if frame == "Baseline":
+            self.fr_fit.disable()
+            if self.selected_frame != "Baseline":
+                self.fr_baseline.enable()
+                self.selected_frame = "Baseline"
+            else:
+                self.fr_baseline.disable()
+                self.selected_frame = None
+        elif frame == "Fitting":
+            self.fr_baseline.disable()
+            if self.selected_frame != "Fitting":
+                self.fr_fit.enable()
+                self.selected_frame = "Fitting"
+            else:
+                self.fr_fit.disable()
+                self.selected_frame = None
+
+    def baseline_is_subtracted_message(self):
+        """ Show an error message associated with the baseline """
+        msg = "A baseline has already been subtracted to the spectrum.\n"
+        msg += "Further action requires to reinitialize the spectrum.\n\n"
+        msg += 'Continue ?'
+        return askyesno(message=msg)
+
+    def add_baseline_point(self, x, y):
+        """ Add baseline point from the (x,y)-coordinate """
+        if self.current_spectrum.baseline.mode not in ['Linear', 'Polynomial']:
+            return
+
+        if self.current_spectrum.baseline.is_subtracted:
+            if not self.baseline_is_subtracted_message():
+                return
+            self.current_spectrum.load_profile(self.current_spectrum.fname)
+            self.current_spectrum.apply_range()
+            self.current_spectrum.baseline.is_subtracted = False
+            self.current_spectrum.baseline.points = [[], []]
+
+        self.current_spectrum.baseline.add_point(x, y)
+        self.plot()
+
+    def del_baseline_point(self, x, _):
+        """ Delete the closest baseline 'x'-point """
+        if len(self.current_spectrum.baseline.points[0]) == 0:
+            return
+        dist_min = np.inf
+        for i, x0 in enumerate(self.current_spectrum.baseline.points[0]):
+            dist = abs(x0 - x)
+            if dist < dist_min:
+                dist_min, ind_min = dist, i
+        self.current_spectrum.baseline.points[0].pop(ind_min)
+        self.current_spectrum.baseline.points[1].pop(ind_min)
+        self.plot()
+
+    def apply_baseline_settings(self, fnames=None):
+        """ Apply baseline settings """
+        if self.current_spectrum.baseline.is_subtracted:
+            if not self.baseline_is_subtracted_message():
+                self.set_baseline_settings()
+                return
+
+        if fnames is None:
+            fnames = self.fileselector.filenames
+            fnames = [fnames[i] for i in self.fileselector.lbox.curselection()]
+
+        has_previous_results = False
+        for fname in fnames:
+            spectrum, _ = self.spectra.get_objects(fname)
+            if (spectrum.baseline.is_subtracted
+                    or not isinstance(spectrum.result_fit, LambdaType)):
+                has_previous_results = True
+                break
+
+        msg = 'Changing baseline settings will remove the previous results.\n'
+        msg += 'Continue ?'
+        if has_previous_results and not askyesno('', msg):
+            self.set_range()
+            return
+
+        keys = ['mode', 'coef', 'order_max', 'sigma', 'attached']
+        for key in keys:
+            val = eval(f"self.baseline_{key}").get()
+            setattr(self.current_spectrum.baseline, key, val)
+
+        # keep main values before reinitialization
+        range_min = self.current_spectrum.range_min
+        range_max = self.current_spectrum.range_max
+        vars_baseline = vars(self.current_spectrum.baseline).copy()
+
+        self.reinit(fnames)
+
+        for fname in fnames:
+            spectrum, _ = self.spectra.get_objects(fname)
+            spectrum.range_min = range_min
+            spectrum.range_max = range_max
+            for key, value in vars_baseline.items():
+                setattr(spectrum.baseline, key, value)
+
+        spectrum = self.current_spectrum
+        spectrum.apply_range()
+        spectrum.baseline.eval(spectrum.x, spectrum.y,
+                               attached=spectrum.baseline.attached)
+
+        self.set_range()
+        self.set_baseline_settings()
+        self.paramsview.delete()
+        self.statsview.delete()
+        self.plot()
+
+    def apply_baseline_settings_to_all(self):
+        """ Apply baseline settings to all the spectra """
+        self.apply_baseline_settings(fnames=self.spectra.fnames)
+
+    def set_baseline_settings(self):
+        """ Set baseline settings from the baseline to the appli """
+        for x in ['mode', 'coef', 'order_max', 'sigma', 'attached']:
+            eval(f'self.baseline_{x}.set(self.current_spectrum.baseline.{x})')
+
+    def load_baseline(self, fname=None):
+        """ Load a baseline from a row-column .txt file """
+        if self.current_spectrum.baseline.is_subtracted:
+            if not self.baseline_is_subtracted_message():
+                return
+
+        if fname is None:
+            fname = fd.askopenfilename(title='Select file')
+
+        if os.path.isfile(fname):
+            self.current_spectrum.baseline.load_baseline(fname)
+            self.plot()
+
+    def subtract_baseline(self, fnames=None):
+        """ Subtract baseline to the current spectrum """
+
+        self.apply_baseline_settings(fnames=fnames)
+
+        if fnames is None:
+            fnames = self.fileselector.filenames
+            fnames = [fnames[i] for i in
+                      self.fileselector.lbox.curselection()]
+
+        for fname in fnames:
+            spectrum, _ = self.spectra.get_objects(fname)
+            spectrum.subtract_baseline()
+
+        self.paramsview.delete()
+        self.statsview.delete()
+        self.plot()
+
+    def load_user_model(self, model):
+        """Load users model from file to be added to PEAK_MODELS or BKG_MODEL"""
+        fname = fd.askopenfilename(title='Select file',
+                                   filetypes=[("", "*.txt;*.py")])
+        if fname is not None:
+            if Path(fname).suffix == '.txt':
+                load_models_from_txt(fname, eval(f"{model}"))
+            else:
+                load_models_from_py(fname)
+
+    def add_peaks_point(self, x, y):
+        """ Add peak from the (x,y)-coordinates """
+
+        # to take into account the strong aspect ratio in the axis represent.
+        ratio = 1. / self.ax.get_data_ratio() ** 2
+
+        inds = range(len(self.current_spectrum.x))
+
+        x_sp, y_sp = self.current_spectrum.x, self.current_spectrum.y
+        dist_min = np.inf
+        for ind in inds:
+            dist = (x_sp[ind] - x) ** 2 + ratio * (y_sp[ind] - y) ** 2
+            if dist < dist_min:
+                dist_min, ind_min = dist, ind
+
+        model_name = self.model.get()
+        self.current_spectrum.add_peak_model(model_name, x0=x_sp[ind_min])
+        self.current_spectrum.result_fit = lambda: None
+
+        self.paramsview.update()
+        self.plot()
+
+    def del_peaks_point(self, x, _):
+        """ Delete the closest peak 'x'-point """
+        if len(self.current_spectrum.peak_models) > 0:
+            dist_min = np.inf
+            for i, peak_model in enumerate(self.current_spectrum.peak_models):
+                x0 = peak_model.param_hints["x0"]["value"]
+                dist = abs(x0 - x)
+                if dist < dist_min:
+                    dist_min, ind_min = dist, i
+            self.current_spectrum.del_peak_model(ind_min)
+            self.current_spectrum.result_fit = lambda: None
+
+        self.paramsview.update()
+        self.plot()
+
+    def auto_peaks(self, model_name=None):
+        """ Define peaks from automatic detection """
+        if model_name is None:
+            model_name = self.model.get()
+        self.current_spectrum.auto_peaks(model_name)
+        self.paramsview.update()
+        self.statsview.update()
+        self.plot()
+
+    def set_bkg_model(self):
+        """ Set bkg_model """
+        if self.current_spectrum is not None:
+            self.current_spectrum.set_bkg_model(self.bkg_name.get())
+            self.current_spectrum.result_fit = lambda: None
+            self.paramsview.update()
+            self.plot()
+
+    def update_fit_settings(self):
+        """ Update fit settings """
+        x = self.root.winfo_pointerx()
+        y = self.root.winfo_pointery()
+        self.fit_settings.update(x, y)
+
+    def colorize_from_fit_status(self, fnames=None):
+        """ Colorize the fileselector items from the fit success status """
+        if fnames is None:
+            fnames = self.fileselector.filenames
+
+        for fname in fnames:
+            ind_fselector = self.fileselector.filenames.index(fname)
+            spectrum, _ = self.spectra.get_objects(fname)
+            result_fit = spectrum.result_fit
+            if hasattr(result_fit, 'success'):
+                color = 'Lime' if result_fit.success else 'Orange'
+            else:
+                color = 'white'
+            self.fileselector.lbox.itemconfig(ind_fselector, {'bg': color})
+
+    def fit(self, fnames=None, selection=True):
+        """ Fit the peaks """
+        bkg_name = self.bkg_name.get()
+        if len(self.current_spectrum.peak_models) == 0 and bkg_name == 'None':
+            return
+
+        if fnames is not None:
+            selection = False
+
+        # update current_spectrum.fit_params with the GUI fit_settings.params
+        params = self.fit_settings.params
+        fit_params = self.current_spectrum.fit_params
+        fit_params['fit_negative'] = params['fit_negative_values'].get() == 'On'
+        fit_params['fit_outliers'] = params['fit_outliers'].get() == 'On'
+        fit_params['coef_noise'] = params['coef_noise'].get()
+        fit_params['max_ite'] = params['maximum_iterations'].get()
+        fit_params['method'] = params['method'].get()
+        fit_params['xtol'] = params['xtol'].get()
+
+        model_dict = self.current_spectrum.save()
+        # model_dict.pop('baseline')  # to not affect previous works on baseline
+        self.apply_model(model_dict=model_dict, fnames=fnames,
+                         selection=selection)
+
+    def fit_all(self):
+        """ Fit the peaks for all the spectra """
+        self.fit(fnames=self.spectra.fnames, selection=False)
+
+    def set_range(self):
+        """ Set range from the spectrum to the appli """
+        self.range_min.set(self.current_spectrum.range_min or "")
+        self.range_max.set(self.current_spectrum.range_max or "")
+
+    def apply_range(self, fnames=None):
+        """ Set an apply range to the spectrum/spectra """
+
+        def get_from_name(self, name):  # pylint:disable=unused-variable
+            try:
+                return float(eval(f"self.{name}.get()"))
+            except:
+                return None
+
+        range_min = get_from_name(self, 'range_min')
+        range_max = get_from_name(self, 'range_max')
+
+        if range_min is not None and range_max is not None:
+            if range_min >= range_max:
+                showerror("incorrect values for X-range (min >= max)")
+                self.set_range()
+                return
+
+        if fnames is None:
+            fnames = self.fileselector.filenames
+            fnames = [fnames[i] for i in self.fileselector.lbox.curselection()]
+
+        has_previous_results = False
+        for fname in fnames:
+            spectrum, _ = self.spectra.get_objects(fname)
+            if (spectrum.baseline.y_eval is not None
+                    or not isinstance(spectrum.result_fit, LambdaType)):
+                has_previous_results = True
+                break
+
+        msg = 'Changing X-range will remove the previous results.\n'
+        msg += 'Continue ?'
+        if has_previous_results and not askyesno('', msg):
+            self.set_range()
+            return
+
+        self.reinit(fnames)
+
+        for fname in fnames:
+            spectrum, _ = self.spectra.get_objects(fname)
+            spectrum.range_min = range_min
+            spectrum.range_max = range_max
+            spectrum.apply_range()
+
+        self.set_range()
+        self.plot()
+
+    def apply_range_to_all(self):
+        """ Set and apply range to all the spectra """
+        self.apply_range(fnames=self.spectra.fnames)
+
+    def update_normalize_status(self):
+        """ Update 'normalize_status' to all the spectra """
+        for spectrum in self.spectra.all:
+            spectrum.normalize_status = self.normalize_status.get()
+
+        if self.current_spectrum is not None:
+            self.current_spectrum.preprocess()
+            self.paramsview.delete()
+            self.statsview.delete()
+            self.plot()
+
+    def update_normalize_range(self):
+        """ Update the normalization ranges to all the spectra """
+        if is_convertible_to_float(self.normalize_range_min.get()):
+            normalize_range_min = float(self.normalize_range_min.get())
+            for spectrum in self.spectra.all:
+                spectrum.normalize_range_min = normalize_range_min
+
+        if is_convertible_to_float(self.normalize_range_max.get()):
+            normalize_range_max = float(self.normalize_range_max.get())
+            for spectrum in self.spectra.all:
+                spectrum.normalize_range_max = normalize_range_max
+
+        if self.current_spectrum is not None:
+            self.current_spectrum.preprocess()
+            self.paramsview.delete()
+            self.statsview.delete()
+            self.plot()
+
+    def reinit(self, fnames=None):
+        """ Reinitialize the spectrum """
+        if fnames is None:
+            fnames = self.fileselector.filenames
+            fnames = [fnames[i] for i in self.fileselector.lbox.curselection()]
+
+        for fname in fnames:
+            spectrum, _ = self.spectra.get_objects(fname)
+            spectrum.range_min = None
+            spectrum.range_max = None
+            spectrum.x = spectrum.x0.copy()
+            spectrum.y = spectrum.y0.copy()
+            spectrum.norm_mode = None
+            spectrum.result_fit = lambda: None
+            spectrum.remove_models()
+            spectrum.baseline.mode = None
+            spectrum.baseline.points = [[], []]
+            spectrum.baseline.is_subtracted = False
+
+        self.colorize_from_fit_status(fnames=fnames)
+        self.paramsview.delete()
+        self.statsview.delete()
+        self.set_range()
+        self.plot()
+
+    def reinit_all(self):
+        """ Reinitialize all the spectra """
+        self.reinit(fnames=self.spectra.fnames)
+
+    def reassign_current_spectrum(self, fname):
+        """ Reassign the current spectrum from 'fname' """
+        ind = self.fileselector.filenames.index(fname)
+        self.fileselector.select_item(ind)
+        self.current_spectrum, _ = self.spectra.get_objects(fname)
+        self.set_range()
+        self.set_baseline_settings()
+        self.plot()
+
+    def remove(self, delete_tabview=True):
+        """ Remove all the features (spectrum attributes, baseline, tabview) """
+        if self.current_spectrum is not None:
+            self.current_spectrum.remove_models()
+            self.current_spectrum.baseline.points = [[], []]
+
+            if delete_tabview:  # expensive operation when doing a lot of times
+                self.paramsview.delete()
+                self.statsview.delete()
+            self.plot()
+
+    def auto_eval(self, model_name=None, fnames=None):
+        """ Fit spectrum after evaluating baseline and peaks automatically """
+        if fnames is None:
+            fnames = self.fileselector.filenames
+            fnames = [fnames[i] for i in self.fileselector.lbox.curselection()]
+
+        self.show_plot = False
+        current_fname = self.current_spectrum.fname
+        for fname in fnames:
+            self.current_spectrum, _ = self.spectra.get_objects(fname)
+            self.current_spectrum.apply_range()
+            self.current_spectrum.baseline.mode = 'Semi-Auto'
+            self.current_spectrum.eval_baseline()
+            self.current_spectrum.subtract_baseline()
+            self.auto_peaks(model_name=model_name)
+            self.colorize_from_fit_status([fname])
+        self.show_plot = True
+        self.reassign_current_spectrum(current_fname)
+
+    def auto_eval_all(self, model_name=None):
+        """ Apply automatic fitting on all spectra  """
+        self.auto_eval(model_name=model_name, fnames=self.spectra.fnames)
+
+    def delete_all(self, _):
+        """ Delete all spectra """
+        self.ax.clear()
+        self.canvas.draw()
+        for spectra_map in self.spectra.spectra_maps:
+            spectra_map.frame.destroy()
+            spectra_map.slider.disconnect(spectra_map.slider)
+        self.spectra = Spectra()
+
+    def delete(self, fnames=None):
+        """ Delete items from spectra selected in the 'fileselector'
+            or passed as argument """
+        fselector = self.fileselector
+        fnames_fselector = fselector.filenames
+
+        if isinstance(fnames, list):
+            for fname in fnames:
+                if fname in fnames_fselector:
+                    ind = fnames_fselector.index(fname)
+                    self.fileselector.lbox.delete(ind)
+                    self.fileselector.filenames.pop(ind)
+
+        fnames_fselector = fselector.filenames
+        for fname_spectra in self.spectra.fnames:
+            if fname_spectra not in fnames_fselector:
+                spectrum, spectra = self.spectra.get_objects(fname_spectra)
+                if isinstance(spectra, SpectraMap):
+                    spectra.arr[spectra.index(spectrum)] = np.nan
+                spectra.remove(spectrum)
+
+        for spectra in self.spectra.spectra_maps:
+            spectra.plot_map_update()
+
+        if len(fselector.lbox.curselection()) == 0:
+            self.remove()
+            self.ax.clear()
+            self.canvas.draw()
+
+    def add_items_from_dir(self, dirname):
+        """ Add new items related to a  'dirname' """
+        if not os.path.isdir(dirname):
+            print(f"{dirname} is not an existing directory")
+        else:
+            fnames = glob.glob(os.path.join(dirname, '*.txt'))
+            self.add_items(fnames)
+
+    def add_items(self, fnames=None):
+        """ Add new items from a 'fnames' list """
+        if isinstance(fnames, list):
+            for fname in fnames:
+                if fname not in self.fileselector.filenames:
+                    self.fileselector.add_items(filenames=[fname])
+
+        # create Spectrum or SpectramMap objects associated to the new items
+        fname_first_item = None
+        for fname in self.fileselector.filenames:
+            if fname not in self.spectra.fnames:
+
+                dim = get_dim(fname)
+
+                if dim is None:
+                    msg = "The file {} can not be interpreted by fitspy"
+                    showerror(message=msg.format(Path(fname).name))
+                    return
+
+                elif dim == 2:
+                    self.create_map(fname)
+                    return
+
+                else:  # dim == 1
+                    if fname_first_item is None:
+                        fname_first_item = fname
+
+                    spectrum = Spectrum()
+                    spectrum.fname = fname
+
+                    spectrum.preprocess()
+                    self.spectra.append(spectrum)
+
+        self.update(fname=fname_first_item or self.fileselector.filenames[0])
+
+    def update_markers(self, fname):
+        """  Markers management in 2D-maps """
+
+        # remove all markers
+        for spectra_map in self.spectra.spectra_maps:
+            if spectra_map.marker is not None:
+                [x.remove() for x in spectra_map.marker]
+            spectra_map.canvas.draw()
+            spectra_map.marker = None
+
+        # set marker in the appropriate 2D-map
+        spectrum, spectra_map = self.spectra.get_objects(fname)
+        ax = spectra_map.ax
+        ind = spectra_map.index(spectrum)
+        x, y = spectra_map.coords[ind]
+        spectra_map.marker = ax.plot(x, y, 'rs', ms=9, mfc='none')
+        ax.set_xlim(spectra_map.extent[0], spectra_map.extent[1])
+        ax.set_ylim(spectra_map.extent[2], spectra_map.extent[3])
+        spectra_map.canvas.draw()
+
+    def update(self, fname=None):
+        """ Update the appli with the spectrum selected in the 'fileselector'
+            or passed as argument """
+
+        if isinstance(fname, str):
+            if fname not in self.fileselector.filenames:
+                self.fileselector.add_items(filenames=[fname])
+            ind = self.fileselector.filenames.index(fname)
+            self.fileselector.select_item(ind)
+
+        else:
+            # get fname from the first cursor selection
+            ind = self.fileselector.lbox.curselection()[0]
+            fname = self.fileselector.filenames[ind]
+            self.fileselector.select_item(ind, selection_clear=False)
+
+        if "X=" in fname:
+            self.update_markers(fname)
+
+        self.current_spectrum, _ = self.spectra.get_objects(fname)
+        self.current_spectrum.preprocess()
+
+        self.show_plot = False
+        self.set_range()
+        self.set_baseline_settings()
+        self.paramsview.spectrum = self.current_spectrum
+        self.paramsview.bkg_name = self.bkg_name
+        self.paramsview.plot = self.plot
+        self.paramsview.update()
+        self.statsview.spectrum = self.current_spectrum
+        self.statsview.update()
+        self.show_plot = True
+        self.plot()
+
+    def create_map(self, fname):
+        """ Create the 2D-map that consists in replacing the current spectra by
+            the ones issued from the 2D-map extrusion """
+
+        spectra_map = SpectraMap()
+        spectra_map.create_map(fname)
+        self.spectra.spectra_maps.append(spectra_map)
+        self.frame_map_creation(spectra_map)
+        spectra_map.plot_map(spectra_map.ax)
+
+        # remove 2D-map filename in the fileselector
+        ind = self.fileselector.filenames.index(fname)
+        self.fileselector.lbox.delete(ind)
+        self.fileselector.filenames.pop(ind)
+
+        # add each spectra related to the 2D-map
+        fnames = [spectrum.fname for spectrum in spectra_map]
+        self.add_items(fnames=fnames)
+
+        # force cursor location at the first item
+        self.update(fnames[0])