"""
utilities functions related to multiprocessing

notes:
The strategy (see commented lines below) of passing the models to the workers
once instead of duplicating them for each spectrum turned out to be slightly
  more costly in terms of CPU time finally (?).
"""
from concurrent.futures import ProcessPoolExecutor
import dill


def fit(spectrum_):
    """ Fitting function used in multiprocessing """
<<<<<<< HEAD

    spectrum = dill.loads(spectrum_)
    spectrum.preprocess()
    spectrum.fit()

    shared_queue.put(1)

    return (spectrum.x, spectrum.y,
            spectrum.baseline.y_eval, spectrum.baseline.is_subtracted,
            dill.dumps(spectrum.result_fit))
=======
    (x0, y0, x, y, peak_models_, bkg_models_,
     fit_params, baseline_params, outliers_limit, fit_only) = params

    spectrum = Spectrum()
    spectrum.x0 = x0
    spectrum.y0 = y0
    spectrum.x = x
    spectrum.y = y
    spectrum.peak_models = dill.loads(peak_models_)
    spectrum.bkg_model = dill.loads(bkg_models_)
    spectrum.fit_params = fit_params
    spectrum.outliers_limit = outliers_limit

    if not fit_only:
        for attr, value in baseline_params.items():
            setattr(spectrum.baseline, attr, value)
        spectrum.preprocess()
    spectrum.fit()

    res = (dill.dumps(spectrum.result_fit),)
    if not fit_only:
        res += (spectrum.x, spectrum.y, spectrum.baseline.y_eval)

    shared_queue.put(1)

    return res
>>>>>>> 47fd2570


def initializer(queue_incr):
    """ Initialize a global var shared btw the processes and the progressbar """
    global shared_queue  # pylint:disable=global-variable-undefined
    shared_queue = queue_incr


def fit_mp(spectra, ncpus, queue_incr, fit_only):
    """ Multiprocessing fit function applied to spectra """
<<<<<<< HEAD
    args = []
    for spectrum in spectra:
        args.append(dill.dumps(spectrum))
=======

    # models and fit_params are assumed to be consistent across all spectra,
    # the 2 dill.dumps are performed once to limit the CPU cost
    peak_models_ = dill.dumps(spectra[0].peak_models)
    bkg_models_ = dill.dumps(spectra[0].bkg_model)
    fit_params = spectra[0].fit_params
    baseline_params = vars(spectra[0].baseline)
    outliers_limit = spectra[0].outliers_limit

    args = []
    for spectrum in spectra:
        args.append((spectrum.x0, spectrum.y0, spectrum.x, spectrum.y,
                     peak_models_, bkg_models_, fit_params,
                     baseline_params, outliers_limit, fit_only))
>>>>>>> 47fd2570

    with ProcessPoolExecutor(initializer=initializer,
                             initargs=(queue_incr,),
                             max_workers=ncpus) as executor:
        results = executor.map(fit, args)

    for res, spectrum in zip(results, spectra):
<<<<<<< HEAD
        spectrum.x = res[0]
        spectrum.y = res[1]
        spectrum.baseline.y_eval = res[2]
        spectrum.baseline.is_subtracted = res[3]
        spectrum.result_fit = dill.loads(res[4])
        spectrum.reassign_params()
=======
        spectrum.result_fit = dill.loads(res[0])
        if not fit_only:
            spectrum.x = res[1]
            spectrum.y = res[2]
            spectrum.baseline.y_eval = res[3]
        spectrum.reassign_params()

# import os
# from concurrent.futures import ProcessPoolExecutor
# from copy import deepcopy
# import dill
#
# from fitspy.spectrum import Spectrum
# from fitspy import PEAK_MODELS
#
#
# def fit(params):
#     """ Fitting function used in multiprocessing """
#     models_, fit_method, fit_negative, max_ite, xy = params
#
#     models = []  # all peak_models and bkg_model have been put in 'models_'
#     params = []
#     for model_ in models_:
#         model = dill.loads(model_)
#         models.append(model)
#         params.append(model.param_hints)
#
#     spectrum = Spectrum()
#     spectrum.peak_models = models
#
#     result_fits = []
#     for x, y in xy:
#         spectrum.x = x
#         spectrum.y = y
#         for model, param_hints in zip(models, params):
#             model.param_hints = deepcopy(param_hints)
#         spectrum.fit(fit_method, fit_negative, max_ite)
#         res = spectrum.result_fit
#         result_fits.append((res.values, res.success, res.report))
#         shared_queue.put(1)
#
#     return result_fits
#
#
# def initializer(queue_incr):
#     """ Initialize a global var shared btw the processes and the
#     progressbar """
#     global shared_queue  # pylint:disable=global-variable-undefined
#     shared_queue = queue_incr
#
#
# def fit_mp(spectra, ncpus, queue_incr):
#     """ Multiprocessing fit function applied to spectra """
#
#     ncpus = ncpus or os.cpu_count()
#     ncpus = min(ncpus, os.cpu_count())
#
#     spectrum = spectra[0]
#     fit_method = spectrum.fit_method
#     fit_negative = spectrum.fit_negative
#     max_ite = spectrum.max_ite
#     models_ = []  # all peak_models and bkg_model are put in a single
#     'models_'
#     for peak_model in spectrum.peak_models:
#         models_.append(dill.dumps(peak_model))
#     if spectrum.bkg_model is not None:
#         models_.append(dill.dumps(spectrum.bkg_model))
#
#     xy = []
#     for spectrum in spectra:
#         x, y = spectrum.x, spectrum.y
#         xy.append((x, y))
#     ntot = len(spectra)
#     size = ntot // ncpus + 1
#     xy_partitions = [xy[i:i + size] for i in range(0, ntot, size)]
#     spectra_partitions = [spectra[i:i + size] for i in range(0, ntot, size)]
#
#     args = []
#     for xy_partition in xy_partitions:
#         args.append((models_, fit_method, fit_negative, max_ite,
#         xy_partition))
#
#     with ProcessPoolExecutor(initializer=initializer,
#                              initargs=(queue_incr,),
#                              max_workers=ncpus) as executor:
#         results = tuple(executor.map(fit, args))
#
#     for result, spectra in zip(results, spectra_partitions):
#         for (values, success, report), spectrum in zip(result, spectra):
#             spectrum.result_fit.success = success
#             spectrum.result_fit.report = report
#             for peak_model in spectrum.peak_models:
#                 for key in peak_model.param_names:
#                     peak_model.set_param_hint(key[4:], value=values[key])
#             if spectrum.bkg_model is not None:
#                 for key in spectrum.bkg_model.param_names:
#                     spectrum.bkg_model.set_param_hint(key, value=values[key])
>>>>>>> 47fd2570
<|MERGE_RESOLUTION|>--- conflicted
+++ resolved
@@ -12,7 +12,6 @@
 
 def fit(spectrum_):
     """ Fitting function used in multiprocessing """
-<<<<<<< HEAD
 
     spectrum = dill.loads(spectrum_)
     spectrum.preprocess()
@@ -23,34 +22,6 @@
     return (spectrum.x, spectrum.y,
             spectrum.baseline.y_eval, spectrum.baseline.is_subtracted,
             dill.dumps(spectrum.result_fit))
-=======
-    (x0, y0, x, y, peak_models_, bkg_models_,
-     fit_params, baseline_params, outliers_limit, fit_only) = params
-
-    spectrum = Spectrum()
-    spectrum.x0 = x0
-    spectrum.y0 = y0
-    spectrum.x = x
-    spectrum.y = y
-    spectrum.peak_models = dill.loads(peak_models_)
-    spectrum.bkg_model = dill.loads(bkg_models_)
-    spectrum.fit_params = fit_params
-    spectrum.outliers_limit = outliers_limit
-
-    if not fit_only:
-        for attr, value in baseline_params.items():
-            setattr(spectrum.baseline, attr, value)
-        spectrum.preprocess()
-    spectrum.fit()
-
-    res = (dill.dumps(spectrum.result_fit),)
-    if not fit_only:
-        res += (spectrum.x, spectrum.y, spectrum.baseline.y_eval)
-
-    shared_queue.put(1)
-
-    return res
->>>>>>> 47fd2570
 
 
 def initializer(queue_incr):
@@ -61,26 +32,9 @@
 
 def fit_mp(spectra, ncpus, queue_incr, fit_only):
     """ Multiprocessing fit function applied to spectra """
-<<<<<<< HEAD
     args = []
     for spectrum in spectra:
         args.append(dill.dumps(spectrum))
-=======
-
-    # models and fit_params are assumed to be consistent across all spectra,
-    # the 2 dill.dumps are performed once to limit the CPU cost
-    peak_models_ = dill.dumps(spectra[0].peak_models)
-    bkg_models_ = dill.dumps(spectra[0].bkg_model)
-    fit_params = spectra[0].fit_params
-    baseline_params = vars(spectra[0].baseline)
-    outliers_limit = spectra[0].outliers_limit
-
-    args = []
-    for spectrum in spectra:
-        args.append((spectrum.x0, spectrum.y0, spectrum.x, spectrum.y,
-                     peak_models_, bkg_models_, fit_params,
-                     baseline_params, outliers_limit, fit_only))
->>>>>>> 47fd2570
 
     with ProcessPoolExecutor(initializer=initializer,
                              initargs=(queue_incr,),
@@ -88,109 +42,10 @@
         results = executor.map(fit, args)
 
     for res, spectrum in zip(results, spectra):
-<<<<<<< HEAD
         spectrum.x = res[0]
         spectrum.y = res[1]
         spectrum.baseline.y_eval = res[2]
         spectrum.baseline.is_subtracted = res[3]
         spectrum.result_fit = dill.loads(res[4])
-        spectrum.reassign_params()
-=======
-        spectrum.result_fit = dill.loads(res[0])
-        if not fit_only:
-            spectrum.x = res[1]
-            spectrum.y = res[2]
-            spectrum.baseline.y_eval = res[3]
-        spectrum.reassign_params()
 
-# import os
-# from concurrent.futures import ProcessPoolExecutor
-# from copy import deepcopy
-# import dill
-#
-# from fitspy.spectrum import Spectrum
-# from fitspy import PEAK_MODELS
-#
-#
-# def fit(params):
-#     """ Fitting function used in multiprocessing """
-#     models_, fit_method, fit_negative, max_ite, xy = params
-#
-#     models = []  # all peak_models and bkg_model have been put in 'models_'
-#     params = []
-#     for model_ in models_:
-#         model = dill.loads(model_)
-#         models.append(model)
-#         params.append(model.param_hints)
-#
-#     spectrum = Spectrum()
-#     spectrum.peak_models = models
-#
-#     result_fits = []
-#     for x, y in xy:
-#         spectrum.x = x
-#         spectrum.y = y
-#         for model, param_hints in zip(models, params):
-#             model.param_hints = deepcopy(param_hints)
-#         spectrum.fit(fit_method, fit_negative, max_ite)
-#         res = spectrum.result_fit
-#         result_fits.append((res.values, res.success, res.report))
-#         shared_queue.put(1)
-#
-#     return result_fits
-#
-#
-# def initializer(queue_incr):
-#     """ Initialize a global var shared btw the processes and the
-#     progressbar """
-#     global shared_queue  # pylint:disable=global-variable-undefined
-#     shared_queue = queue_incr
-#
-#
-# def fit_mp(spectra, ncpus, queue_incr):
-#     """ Multiprocessing fit function applied to spectra """
-#
-#     ncpus = ncpus or os.cpu_count()
-#     ncpus = min(ncpus, os.cpu_count())
-#
-#     spectrum = spectra[0]
-#     fit_method = spectrum.fit_method
-#     fit_negative = spectrum.fit_negative
-#     max_ite = spectrum.max_ite
-#     models_ = []  # all peak_models and bkg_model are put in a single
-#     'models_'
-#     for peak_model in spectrum.peak_models:
-#         models_.append(dill.dumps(peak_model))
-#     if spectrum.bkg_model is not None:
-#         models_.append(dill.dumps(spectrum.bkg_model))
-#
-#     xy = []
-#     for spectrum in spectra:
-#         x, y = spectrum.x, spectrum.y
-#         xy.append((x, y))
-#     ntot = len(spectra)
-#     size = ntot // ncpus + 1
-#     xy_partitions = [xy[i:i + size] for i in range(0, ntot, size)]
-#     spectra_partitions = [spectra[i:i + size] for i in range(0, ntot, size)]
-#
-#     args = []
-#     for xy_partition in xy_partitions:
-#         args.append((models_, fit_method, fit_negative, max_ite,
-#         xy_partition))
-#
-#     with ProcessPoolExecutor(initializer=initializer,
-#                              initargs=(queue_incr,),
-#                              max_workers=ncpus) as executor:
-#         results = tuple(executor.map(fit, args))
-#
-#     for result, spectra in zip(results, spectra_partitions):
-#         for (values, success, report), spectrum in zip(result, spectra):
-#             spectrum.result_fit.success = success
-#             spectrum.result_fit.report = report
-#             for peak_model in spectrum.peak_models:
-#                 for key in peak_model.param_names:
-#                     peak_model.set_param_hint(key[4:], value=values[key])
-#             if spectrum.bkg_model is not None:
-#                 for key in spectrum.bkg_model.param_names:
-#                     spectrum.bkg_model.set_param_hint(key, value=values[key])
->>>>>>> 47fd2570
+        spectrum.reassign_params()