"""
Class dedicated to spectrum baseline manipulation
"""
import warnings
import numpy as np
import pandas as pd
from scipy.interpolate import interp1d
from scipy.ndimage import gaussian_filter1d
from scipy import sparse
from scipy.linalg import cholesky

from fitspy.utils import closest_index


class BaseLine:
    """
    Class dedicated to spectrum baseline manipulation

    Attributes
    ----------
    points: list of 2 lists
        List of the (x,y) baseline points coordinates
    mode: str
        Mode used to determine the baseline, among 'Semi-Auto' (semi-automatic
        baseline determination), 'Linear' (piecewise linear decomposition based
        on users points definition) and 'Polynomial'. Default mode is 'Linear'
    coef: int
        Smoothing coefficient used in the 'Semi-Auto' mode.
        The larger coef is, the smoother the resulting baseline
    order_max: int
        Maximum order of the baseline polynomial evaluation
    distance: float
        Minimum distance between baseline point to consider when doing automatic
        detection with 'Spectrum.auto_baseline'
    sigma: float
        Smoothing coefficient (standard deviation) related to a gaussian
        filtering when defining baseline attached points to the spectrum
    attached: bool
        Activation key for attach the baseline points to the spectrum
    is_subtracted: bool
        Key used to indicate whether the baseline has been subtracted from the
        spectrum
    y_eval: numpy.ndarray(n)
        The baseline profile resulting from the 'eval' function
    """

    def __init__(self):
        self.mode = None
        self.coef = 5
        self.points = [[], []]
        self.order_max = 1
        self.sigma = 0
        self.attached = True
        self.is_subtracted = False
        self.y_eval = None

    def reinit(self):
        """ Reinitialize the main attributes """
        self.mode = None
        self.points = [[], []]
        self.is_subtracted = False
        self.y_eval = None

    def add_point(self, x, y):
        """ Add point in the baseline """
        self.points[0].append(x)
        self.points[1].append(y)

        # reordering
        inds = np.argsort(self.points[0])
        self.points[0] = [self.points[0][ind] for ind in inds]
        self.points[1] = [self.points[1][ind] for ind in inds]

    def attached_points(self, x, y):
        """Return baseline points attached to (x,y) 'spectrum' profile coords"""
        assert x.size == y.size, 'x and y should have the same size'
        attached_points = [[], []]
        inds = [closest_index(x, x0) for x0 in self.points[0]]
        if self.sigma > 0:
            y = gaussian_filter1d(y, sigma=self.sigma)
        attached_points[0] = [x[ind] for ind in inds]
        attached_points[1] = [y[ind] for ind in inds]
        return attached_points

    def load_baseline(self, fname):
        """ Load baseline from 'fname' with 1 header line and 2 (x,y) columns"""
        dfr = pd.read_csv(fname, sep=r'\s+|\t|,|;| ', engine='python',
                          skiprows=1, usecols=[0, 1], names=['x', 'y'])
        x = dfr['x'].to_numpy()
        y = dfr['y'].to_numpy()

        inds = np.argsort(x)
        self.points[0] = [x[ind] for ind in inds]
        self.points[1] = [y[ind] for ind in inds]

    def eval(self, x, y, attached=False):
        """ Evaluate the baseline on a 'x' support and a 'y' profile
            possibly smoothed with a gaussian filter """
        assert self.mode in [None, 'Semi-Auto', 'Linear', 'Polynomial']

        if self.mode is None:
            self.y_eval = None

        elif self.mode == 'Semi-Auto':
            with warnings.catch_warnings():
                warnings.simplefilter("ignore")
                mask = np.zeros_like(y, dtype=bool)
<<<<<<< HEAD
                step = max(1, mask.size // 1024)
                mask[::step] = True
=======
                mask[::max(1,mask.size // 1024)]
>>>>>>> 5a72884c
                mask[y <= 0] = False
                self.y_eval = arpls(y[mask], coef=self.coef)
                if False in mask:
                    func_interp = interp1d(x[mask], self.y_eval,
                                           fill_value="extrapolate")
                    self.y_eval = func_interp(x)

        else:
            points = self.points if not attached else self.attached_points(x, y)

            if len(points[1]) == 0:
                self.y_eval = None

            elif len(points[1]) == 1:
                self.y_eval = points[1] * np.ones_like(x)

            elif self.mode == 'Linear':
                func_interp = interp1d(points[0], points[1],
                                       fill_value="extrapolate")
                self.y_eval = func_interp(x)

            else:  # self.mode == 'Polynomial'
                with warnings.catch_warnings():
                    warnings.simplefilter("ignore")
                    order = min(self.order_max, len(points[0]) - 1)
                    coefs = np.polyfit(points[0], points[1], order)
                    self.y_eval = np.polyval(coefs, x)

        return self.y_eval

    def plot(self, ax, x, y, attached=False, label="Baseline", show_all=True):
        """
        Plot the baseline and its related points

        Parameters
        ----------
        ax: Matplotlib.Axes
            Axis to work with
        x: iterable of floats, optional
            Support to consider for the baseline plotting.
            If None, create a support from the baseline extrema points
        y: iterable of floats, optional
            Values for baseline points attachment (if provided), sharing the
            same x coordinates
        label: str, optional
            Label displays in the figure
        show_all: bool, optional
            Activation key to display the primary baseline components (before
            attachment)
        """
        if self.mode is None:
            return

        if self.mode != 'Semi-Auto' and len(self.points[0]) == 0:
            return

        # use the original points or the attached points to an y-profile
        points = self.points if not attached else self.attached_points(x, y)

        ax.plot(x, self.eval(x, y, attached=attached), 'g', label=label)
        if show_all:
            ax.plot(self.points[0], self.points[1], 'ko--', mfc='none')
            ax.plot(points[0], points[1], 'go', mfc='none')


def arpls(y, coef=4, ratio=0.05, itermax=10):
    r"""
    Asymmetrically Reweighted Penalized Least Squares smoothing extracted from:
    https://irfpy.irf.se/projects/ica/_modules/irfpy/ica/baseline.html#arpls

    Original article
    ----------------

    Sung-June Baek, Aaron Park, Young-Jin Ahna and Jaebum Choo,
    Analyst, 2015, 140, 250 (2015), https://doi.org/10.1039/C4AN01061B

    Parameters
    ----------
    y: numpy.ndarray(n)
        input data (i.e. spectrum intensity)
    coef: float, optional
        parameter that can be adjusted by user.
        The larger coef is, the smoother the resulting background, y_smooth
    ratio: float, optional
        wheighting deviations: 0 < ratio < 1, smaller values allow less negative
        values
    itermax: int, optional
        number of iterations to perform

    Returns
    -------
    y_smooth: numpy.ndarray(n)
        the fitted background
    """
    # pylint:disable=invalid-name, unused-variable

    N = len(y)
    D = sparse.eye(N, format='csc')
    # workaround: numpy.diff( ,2) does not work with sparse matrix
    D = D[1:] - D[:-1]
    D = D[1:] - D[:-1]

    H = 10 ** coef * D.T * D
    w = np.ones(N)
    for i in range(itermax):
        W = sparse.diags(w, 0, shape=(N, N))
        WH = sparse.csc_matrix(W + H)
        C = sparse.csc_matrix(cholesky(WH.todense()))
        y_smooth = sparse.linalg.spsolve(C, sparse.linalg.spsolve(C.T, w * y))
        d = y - y_smooth
        dn = d[d < 0]
        m = np.mean(dn)
        s = np.std(dn)
        wt = 1. / (1 + np.exp(2 * (d - (2 * s - m)) / s))
        if np.linalg.norm(w - wt) / np.linalg.norm(w) < ratio:
            break
        w = wt

    return y_smooth<|MERGE_RESOLUTION|>--- conflicted
+++ resolved
@@ -105,12 +105,7 @@
             with warnings.catch_warnings():
                 warnings.simplefilter("ignore")
                 mask = np.zeros_like(y, dtype=bool)
-<<<<<<< HEAD
-                step = max(1, mask.size // 1024)
-                mask[::step] = True
-=======
                 mask[::max(1,mask.size // 1024)]
->>>>>>> 5a72884c
                 mask[y <= 0] = False
                 self.y_eval = arpls(y[mask], coef=self.coef)
                 if False in mask:
