import numpy as np
import sys
import pytest
from pathlib import Path
from pytest import approx

<<<<<<< HEAD
from tests.test_gui_auto_decomposition import REFS

from examples.ex_nogui_auto_decomposition import auto_decomposition
=======
examples_path = Path(__file__).resolve().parent.parent / 'examples'
sys.path.insert(0, str(examples_path))

from ex_nogui_auto_decomposition import auto_decomposition

REFS = [[142.2017338937751, 28029.56087034003, 8.277805414840545],
        [137.67515324567708, 18759.15930233963, 14.979941168937462],
        [366.6105573370797, 8114.486816783022, 43.73282414562729]]
>>>>>>> cc3422b6


def test_auto_decomposition():
    spectra = auto_decomposition(verbosity=False)

    results = []
    for i in range(3):
        x0 = spectra[i].peak_models[0].param_hints['x0']['value']
        ampli = spectra[i].peak_models[0].param_hints['ampli']['value']
        fwhm = spectra[i].peak_models[0].param_hints['fwhm']['value']
        results.append([x0, ampli, fwhm])
    # print(results)

    for result, reference in zip(results, REFS):
        assert result == approx(reference, rel=2e-2)<|MERGE_RESOLUTION|>--- conflicted
+++ resolved
@@ -4,11 +4,6 @@
 from pathlib import Path
 from pytest import approx
 
-<<<<<<< HEAD
-from tests.test_gui_auto_decomposition import REFS
-
-from examples.ex_nogui_auto_decomposition import auto_decomposition
-=======
 examples_path = Path(__file__).resolve().parent.parent / 'examples'
 sys.path.insert(0, str(examples_path))
 
@@ -17,7 +12,6 @@
 REFS = [[142.2017338937751, 28029.56087034003, 8.277805414840545],
         [137.67515324567708, 18759.15930233963, 14.979941168937462],
         [366.6105573370797, 8114.486816783022, 43.73282414562729]]
->>>>>>> cc3422b6
 
 
 def test_auto_decomposition():
